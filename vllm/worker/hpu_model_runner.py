--- conflicted
+++ resolved
@@ -41,11 +41,7 @@
 from vllm.model_executor.models import supports_multimodal
 from vllm.model_executor.sampling_metadata import SequenceGroupToSample
 from vllm.multimodal import (MULTIMODAL_REGISTRY, BatchedTensorInputs,
-<<<<<<< HEAD
-                             MultiModalInputs, MultiModalRegistry)
-=======
-                             MultiModalKwargs)
->>>>>>> 2f43ebf5
+                             MultiModalKwargs, MultiModalRegistry)
 from vllm.sampling_params import SamplingParams
 from vllm.sequence import (CompletionSequenceGroupOutput, IntermediateTensors,
                            Logprob, SequenceData, SequenceGroupMetadata,
@@ -298,25 +294,18 @@
 
 class HpuModelAdapter:
 
-    def __init__(self, model, block_size, dtype, enforce_eager,
-                 is_encoder_decoder_model):
+    def __init__(self, model, block_size, dtype, enforce_eager):
         self.model = model
         self.prefill_use_fusedsdpa = os.getenv('VLLM_PROMPT_USE_FUSEDSDPA',
                                                '1').lower() in ['1', 'true'] \
                                                 and not is_fake_hpu()
         self.block_size = block_size
         self.dtype = dtype
-        self.is_encoder_decoder_model = is_encoder_decoder_model
         if not is_fake_hpu() and not htorch.utils.internal.is_lazy(
         ) and not enforce_eager:
             self.model = torch.compile(self.model,
                                        backend='hpu_backend',
                                        dynamic=False)
-        if is_encoder_decoder_model:
-            # We only wrap the language model in HPU graph because some Ops in vision model will fallback to CPU and cause the graph building fail.
-            if hasattr(self.model, "language_model"):
-                self.model.language_model = htorch.hpu.wrap_in_hpu_graph(
-                    self.model.language_model, disable_tensor_cache=True)
 
     def _set_attn_bias(self, attn_metadata, batch_size, seq_len, device,
                        dtype):
@@ -362,22 +351,13 @@
                             self.block_size,
                             device=device,
                             dtype=torch.int32).unsqueeze(0)
-        attn_mask = mask >= metadata.block_usage.unsqueeze(-1)
-        attn_bias = (torch.zeros_like(attn_mask, dtype=dtype).masked_fill_(
-            attn_mask, -math.inf))
-        if metadata.cross_block_usage is not None:
-            cross_attn_mask = mask >= metadata.cross_block_usage.unsqueeze(-1)
-            cross_attn_bias = (torch.zeros_like(cross_attn_mask,
-                                                dtype=dtype).masked_fill_(
-                                                    cross_attn_mask,
-                                                    -math.inf))
+        mask = mask >= metadata.block_usage.unsqueeze(-1)
+        attn_bias = (torch.zeros_like(mask, dtype=dtype).masked_fill_(
+            mask, -math.inf))
 
         if not is_fake_hpu() and htorch.utils.internal.is_lazy():
             block_mapping = torch.nn.functional.one_hot(metadata.block_groups,
                                                         num_classes=batch_size)
-            if self.is_encoder_decoder_model:
-                cross_block_mapping = torch.nn.functional.one_hot(
-                    metadata.cross_block_mapping, num_classes=batch_size)
         else:
             # Unfortunately one_hot on CPU/torch.compile mode/eager mode
             # doesn't handle out of bounds classes so we need to convert
@@ -388,27 +368,11 @@
                                                         num_classes=batch_size)
             oob_values = block_groups.lt(0)
             block_mapping.masked_fill_(oob_values.unsqueeze(-1), 0)
-<<<<<<< HEAD
-            if self.is_encoder_decoder_model:
-                cross_block_mapping = torch.nn.functional.relu(
-                    metadata.cross_block_mapping)
-                cross_block_mapping = torch.nn.functional.one_hot(
-                    cross_block_mapping, num_classes=batch_size)
-                cross_oob_values = metadata.cross_block_mapping.lt(0)
-                cross_block_mapping.masked_fill_(
-                    cross_oob_values.unsqueeze(-1), 0)
-=======
             block_groups.masked_fill_(oob_values, batch_size)
             metadata = metadata._replace(block_groups=block_groups)
->>>>>>> 2f43ebf5
         block_mapping = block_mapping.to(dtype)
         metadata = metadata._replace(block_mapping=block_mapping,
                                      attn_bias=attn_bias)
-        if self.is_encoder_decoder_model:
-            cross_block_mapping = cross_block_mapping.to(dtype)
-            metadata = metadata._replace(
-                cross_block_mapping=cross_block_mapping,
-                cross_attn_bias=cross_attn_bias)
         return metadata
 
     def _set_block_scales(self, metadata, device):
@@ -456,6 +420,112 @@
         kwargs['attn_metadata'] = self._update_metadata(
             kwargs['attn_metadata'], input_ids.size(0), input_ids.size(1),
             input_ids.device, self.dtype)
+        LoraMask.setLoraMask(kwargs.pop('lora_mask'))
+        hidden_states = self.model(*args, **kwargs)
+        hidden_states = hidden_states.view(-1, hidden_states.shape[-1])
+        hidden_states = hidden_states.index_select(0, selected_token_indices)
+        return hidden_states
+
+    def compute_logits(self, *args, **kwargs):
+        return self.model.compute_logits(*args, **kwargs)
+
+    def sample(self, *args, **kwargs):
+        return self.model.sample(*args, **kwargs)
+
+    def generate_proposals(self, *args, **kwargs):
+        return self.model.generate_proposals(*args, **kwargs)
+
+    # sampler property will be used by spec_decode_worker
+    # don't rename
+    @property
+    def sampler(self):
+        return self.model.sampler
+
+
+class HpuModelAdapterEncoderDecoder(HpuModelAdapter):
+
+    def __init__(self, model, block_size, dtype, enforce_eager):
+        super().__init__(model, block_size, dtype, enforce_eager)
+
+        # We only wrap the language model in HPU graph because some Ops in vision model will fallback to CPU and cause the graph building fail.
+        if htorch.utils.internal.is_lazy() and hasattr(self.model, "language_model"):
+            self.model.language_model = htorch.hpu.wrap_in_hpu_graph(
+                self.model.language_model, disable_tensor_cache=True)
+
+    def _set_cross_block_mapping(self, metadata, batch_size, device, dtype):
+        mask = torch.arange(0,
+                            self.block_size,
+                            device=device,
+                            dtype=torch.int32).unsqueeze(0)
+
+        cross_attn_mask = mask >= metadata.cross_block_usage.unsqueeze(-1)
+        cross_attn_bias = (torch.zeros_like(cross_attn_mask,
+                                            dtype=dtype).masked_fill_(
+                                                cross_attn_mask,
+                                                -math.inf))
+
+        if not is_fake_hpu() and htorch.utils.internal.is_lazy():
+            cross_block_mapping = torch.nn.functional.one_hot(
+                metadata.cross_block_groups, num_classes=batch_size)
+        else:
+            # Unfortunately one_hot on CPU/torch.compile mode/eager mode
+            # doesn't handle out of bounds classes so we need to convert
+            # all negative values to 0 (block_mapping) or bs (block_groups)
+            cross_block_groups = metadata.cross_block_groups.to(torch.long)
+            cross_block_mapping = torch.nn.functional.relu(cross_block_groups)
+            cross_block_mapping = torch.nn.functional.one_hot(cross_block_mapping,
+                                                    num_classes=batch_size)
+            oob_values = cross_block_groups.lt(0)
+            cross_block_mapping.masked_fill_(oob_values.unsqueeze(-1), 0)
+            cross_block_groups.masked_fill_(oob_values, batch_size)
+            metadata = metadata._replace(cross_block_groups=cross_block_groups)
+
+        cross_block_mapping = cross_block_mapping.to(dtype)
+        metadata = metadata._replace(
+            cross_block_mapping=cross_block_mapping,
+            cross_attn_bias=cross_attn_bias)
+        return metadata
+
+    def _set_cross_block_scales(self, metadata, device):
+        cross_block_mapping = metadata.cross_block_mapping
+        ones = torch.ones((cross_block_mapping.size(0), ),
+                          device=device,
+                          dtype=cross_block_mapping.dtype)
+        sums = batch2block(block2batch(ones, cross_block_mapping), cross_block_mapping)
+        cross_block_scales = torch.reciprocal(torch.maximum(ones, sums))
+        metadata = metadata._replace(cross_block_scales=cross_block_scales)
+        return metadata
+
+    def _set_cross_indices_and_offsets(self, metadata, block_size):
+        cross_slot_mapping = metadata.cross_slot_mapping.flatten()
+        indices = torch.div(cross_slot_mapping, block_size, rounding_mode="floor")
+        offsets = torch.fmod(cross_slot_mapping, block_size)
+        metadata = metadata._replace(block_offsets=offsets,
+                                     block_indices=indices)
+        return metadata
+
+    def _update_cross_metadata(self, attn_metadata, batch_size, device,
+                         dtype):
+        attn_metadata = self._set_cross_block_mapping(attn_metadata, batch_size,
+                                                device, dtype)
+        attn_metadata = self._set_cross_block_scales(attn_metadata, device)
+        attn_metadata = self._set_cross_indices_and_offsets(attn_metadata,
+                                                      self.block_size,
+                                                      attn_metadata.is_prompt)
+        return attn_metadata
+
+    def forward(self, *args, **kwargs):
+        kwargs = kwargs.copy()
+        selected_token_indices = kwargs.pop('selected_token_indices')
+        if 'warmup_mode' in kwargs:
+            kwargs.pop('warmup_mode')
+        input_ids = kwargs['input_ids']
+        kwargs['attn_metadata'] = self._update_metadata(
+            kwargs['attn_metadata'], input_ids.size(0), input_ids.size(1),
+            input_ids.device, self.dtype)
+        kwargs['attn_metadata'] = self._update_cross_metadata(
+            kwargs['attn_metadata'], input_ids.size(0),
+            input_ids.device, self.dtype)
         # Change the input_ids to 1D to match the public vllm implementation
         # and avoid shape mismatch issues with some models.
         # kwargs['input_ids'] = input_ids.flatten()
@@ -464,21 +534,6 @@
         hidden_states = hidden_states.view(-1, hidden_states.shape[-1])
         hidden_states = hidden_states.index_select(0, selected_token_indices)
         return hidden_states
-
-    def compute_logits(self, *args, **kwargs):
-        return self.model.compute_logits(*args, **kwargs)
-
-    def sample(self, *args, **kwargs):
-        return self.model.sample(*args, **kwargs)
-
-    def generate_proposals(self, *args, **kwargs):
-        return self.model.generate_proposals(*args, **kwargs)
-
-    # sampler property will be used by spec_decode_worker
-    # don't rename
-    @property
-    def sampler(self):
-        return self.model.sampler
 
 
 class PreparePromptMetadata(NamedTuple):
@@ -1056,6 +1111,7 @@
                                            dtype=torch.long,
                                            device='cpu')
 
+        num_prefill_tokens = input_tokens.numel()
         if prefix_block_list_tensor:
             prefix_block_list_tensor = prefix_block_list_tensor.to(
                 self.device, non_blocking=True)
@@ -1069,12 +1125,6 @@
         context_lens_tensor = context_lens_tensor.to(self.device,
                                                      non_blocking=True)
 
-<<<<<<< HEAD
-        block_indices, block_offsets = precompute_indices_and_offsets(
-            self.block_size, slot_mapping, True)
-        num_prefill_tokens = input_tokens.numel()
-=======
->>>>>>> 2f43ebf5
         attn_metadata = self.attn_backend.make_metadata(
             is_prompt=True,
             block_list=prefix_block_list_tensor,
@@ -1095,14 +1145,10 @@
             multi_modal_placeholder_index_maps=
             None  # FIXME(kzawora): mutli-modality will not work here
         )
-<<<<<<< HEAD
-        multi_modal_kwargs = MultiModalInputs.batch(multi_modal_inputs_list)
+        multi_modal_kwargs = MultiModalKwargs.batch(multi_modal_kwargs_list)
         for t in multi_modal_kwargs:
             if torch.is_tensor(multi_modal_kwargs[t]):
-                multi_modal_kwargs[t] = multi_modal_kwargs[t].to(self.device)
-=======
-        multi_modal_kwargs = MultiModalKwargs.batch(multi_modal_kwargs_list)
->>>>>>> 2f43ebf5
+                multi_modal_kwargs[t] = multi_modal_kwargs[t].to(self.device, non_blocking=True)
 
         return PreparePromptMetadata(input_tokens=input_tokens,
                                      input_positions=input_positions,
@@ -1300,7 +1346,7 @@
             return torch.tensor(_list, dtype=torch.int32, device=device)
 
         if len(seq_group_metadata_list) == 0:
-            return None, None
+            return None
 
         # Since we are not supporting chunked prefill either the entire
         # batch is prefill or it is decode
@@ -1309,7 +1355,6 @@
         encoder_seq_lens: List[int] = []
         cross_block_tables: List[List[int]] = []
         cross_slot_mapping: List[int] = []
-        cross_slot_mapping_tensor: torch.Tensor = None
         attn_metadata = model_input.attn_metadata
         assert attn_metadata is not None
         if is_prompt:
@@ -1328,14 +1373,9 @@
                         block_offset = i % self.block_size
                         slot = block_number * self.block_size + block_offset
                         cross_slot_mapping.append(slot)
-            cross_slot_mapping_tensor = torch.tensor(cross_slot_mapping,
-                                                     dtype=torch.long,
-                                                     device=self.device)
-
-            cross_block_indices, cross_block_offsets = precompute_indices_and_offsets(
-                self.block_size, cross_slot_mapping_tensor, False)
-            attn_metadata.cross_block_indices = cross_block_indices
-            attn_metadata.cross_block_offsets = cross_block_offsets
+            attn_metadata.cross_slot_mapping_tensor = torch.tensor(cross_slot_mapping,
+                                                        dtype=torch.long,
+                                                        device=self.device)
         else:
             for seq_group_metadata in seq_group_metadata_list:
                 for _ in range(len(seq_group_metadata.seq_data)):
@@ -1346,54 +1386,41 @@
                     cross_block_tables.append([] if (
                         cross_block_table is None) else cross_block_table)
 
-            block_list = []
-            block_scales = []
-            for bt in cross_block_tables:
-                block_list.extend(bt)
-                blocks_in_group = len(bt)
-                if blocks_in_group > 0:
-                    scale = 1.0 / blocks_in_group
-                    block_scales.extend([scale] * blocks_in_group)
-            blocks_used = [len(bt) for bt in cross_block_tables if bt]
-            block_mapping_nested: List[List[int]] = [
-                [i] * b_u for i, b_u in enumerate(blocks_used)
-            ]
-            block_mapping: List[int] = list(
-                itertools.chain.from_iterable(block_mapping_nested))
-            block_list = torch.tensor(block_list,
-                                      dtype=torch.int,
-                                      device=self.device)
-            block_mapping = torch.tensor(block_mapping,
-                                         dtype=torch.long,
-                                         device=self.device)
-            block_scales = torch.tensor(block_scales,
-                                        dtype=self.model_config.dtype,
-                                        device=self.device)
-            last_block = [(seq_len - 1) % self.block_size + 1
+            last_block_usage = [(seq_len - 1) % self.block_size + 1
                           for seq_len in encoder_seq_lens]
-            block_usage_ = [[self.block_size] * (b_u - 1) + [lb]
-                            for b_u, lb in zip(blocks_used, last_block)]
-            block_usage = list(itertools.chain(*block_usage_))
+            block_groups = [[i] * len(bt) for i, bt in enumerate(cross_block_tables)]
+            block_usage = [[self.block_size] * (len(bt) - 1) + [lbu]
+                        for bt, lbu in zip(cross_block_tables, last_block_usage)
+                        if bt]
+
+            block_list = flatten(cross_block_tables)
+            block_groups = flatten(block_groups)
+            block_usage = flatten(block_usage)
+            
+            assert len(block_list) == len(block_groups)
+            assert len(block_list) == len(block_usage)
+
+            block_list = torch.tensor(block_list, dtype=torch.int, device='cpu')
+            block_groups = torch.tensor(block_groups,
+                                        dtype=torch.int,
+                                        device='cpu')
             block_usage = torch.tensor(block_usage,
-                                       dtype=self.model_config.dtype,
-                                       device=self.device)
+                                   dtype=self.model_config.dtype,
+                                   device='cpu')
+
+            block_list = block_list.to(  # type: ignore
+                self.device, non_blocking=True)
+            block_groups = block_groups.to(  # type: ignore
+                self.device, non_blocking=True)
+            block_usage = block_usage.to(  # type: ignore
+                self.device, non_blocking=True)
 
             attn_metadata.cross_block_list = block_list
-            attn_metadata.cross_block_mapping = block_mapping
-            attn_metadata.cross_block_groups = block_mapping
-            attn_metadata.cross_block_scales = block_scales
+            attn_metadata.cross_block_groups = block_groups
             attn_metadata.cross_block_usage = block_usage
 
         encoder_seq_lens_tensor = _list_to_int32_tensor(
             encoder_seq_lens, self.device)
-        encoder_seq_start_loc = torch.zeros(encoder_seq_lens_tensor.shape[0] +
-                                            1,
-                                            dtype=torch.int32,
-                                            device=self.device)
-        torch.cumsum(encoder_seq_lens_tensor,
-                     dim=0,
-                     dtype=encoder_seq_start_loc.dtype,
-                     out=encoder_seq_start_loc[1:])
         attn_metadata.encoder_seq_lens = encoder_seq_lens
         attn_metadata.encoder_seq_lens_tensor = encoder_seq_lens_tensor
 
@@ -2033,11 +2060,12 @@
 
 
 def _maybe_wrap_in_hpu_graph(*args, **kwargs):
-    is_encoder_decoder_model = kwargs.get("is_encoder_decoder_model", False)
-    if htorch.utils.internal.is_lazy() and not is_encoder_decoder_model:
-        return htorch.hpu.wrap_in_hpu_graph(HpuModelAdapter(*args, **kwargs),
-                                            disable_tensor_cache=True)
-    return HpuModelAdapter(*args, **kwargs)
+    is_encoder_decoder_model = kwargs.pop("is_encoder_decoder_model", False)
+    if is_encoder_decoder_model:
+        return HpuModelAdapterEncoderDecoder(*args, **kwargs)
+    return htorch.hpu.wrap_in_hpu_graph(
+        HpuModelAdapter(*args, **kwargs), disable_tensor_cache=True
+    ) if htorch.utils.internal.is_lazy() else HpuModelAdapter(*args, **kwargs)
 
 
 class HabanaProfilerCounterHelper:
