--- conflicted
+++ resolved
@@ -23,14 +23,8 @@
 from vllm.utils import hpu_backend_string, hpu_device_string, is_fake_hpu
 from vllm.worker.cache_engine import CacheEngine
 from vllm.worker.hpu_model_runner import HPUModelRunner
-<<<<<<< HEAD
-from vllm.worker.enc_dec_model_runner import EncoderDecoderModelRunner
-from vllm.worker.model_runner_base import ModelRunnerBase
-from vllm.worker.worker_base import LocalOrDistributedWorkerBase, WorkerInput
-=======
 from vllm.worker.worker_base import (LocalOrDistributedWorkerBase, WorkerBase,
                                      WorkerInput)
->>>>>>> 890b1f08
 
 logger = init_logger(__name__)
 
@@ -86,14 +80,9 @@
             vllm_config=vllm_config,
             kv_cache_dtype=self.cache_config.cache_dtype,
             is_driver_worker=is_driver_worker,
-<<<<<<< HEAD
-            prompt_adapter_config=prompt_adapter_config,
-            observability_config=observability_config,
-            is_encoder_decoder_model=self._is_encoder_decoder_model())
-=======
+            is_encoder_decoder_model=self._is_encoder_decoder_model(),
             **speculative_args,
         )
->>>>>>> 890b1f08
         # Uninitialized cache engine. Will be initialized by
         # initialize_cache.
         self.cache_engine: List[HPUCacheEngine]
