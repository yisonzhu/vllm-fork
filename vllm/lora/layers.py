--- conflicted
+++ resolved
@@ -28,9 +28,8 @@
     LinearScalingRotaryEmbedding, RotaryEmbedding)
 from vllm.model_executor.layers.vocab_parallel_embedding import (
     VocabParallelEmbedding)
-from vllm.utils import is_hpu
-
-if is_hpu():
+from vllm.platforms import current_platform
+if current_platform.is_hpu():
     from vllm.hpu.ops import dispatch_bgmv_embedding, dispatch_bgmv_linear
 
 if TYPE_CHECKING:
@@ -68,7 +67,6 @@
     return dec
 
 
-<<<<<<< HEAD
 def _apply_lora(
     x: torch.Tensor,
     lora_a_stacked: torch.Tensor,
@@ -150,8 +148,6 @@
     return output.view_as(org_output)
 
 
-=======
->>>>>>> da1a844e
 @dataclass
 class LoRAMapping(AdapterMapping):
     is_prefill: bool = False
@@ -312,24 +308,24 @@
 
     def forward(self, x: torch.Tensor) -> torch.Tensor:
         added_tokens_mask = x > self.base_layer.org_vocab_size - 1
-<<<<<<< HEAD
-        embedding_len = self.indices_len[3]
-        # NOTE(vgoel): These asserts can be skipped when upstreaming.
-        # Can be removed from vllm-fork also once lora functionality
-        # on Gaudi stabilizes.
-        if is_hpu():
-            emb_len = embedding_len
-            x_shape = x.shape
-            ind_shape = self.embeddings_indices[1].shape
-            assert embedding_len == x.shape[0] * x.shape[1], \
-                 f"Extra Info: {emb_len}, {x_shape}, {ind_shape}"
-            assert embedding_len <= self.embeddings_indices[1].shape[0], \
-                f"Extra Info: {emb_len}, {x.shape}, {ind_shape}"
-        indices = self.embeddings_indices[1][:embedding_len].view_as(x)
-=======
-        embeddings_indices = self.punica_wrapper.embeddings_indices
+        embeddings_indices = None
+        if current_platform.is_hpu():
+            embedding_len = self.indices_len[3]
+            # NOTE(vgoel): These asserts can be skipped when upstreaming.
+            # Can be removed from vllm-fork also once lora functionality
+            # on Gaudi stabilizes.
+            if is_hpu():
+                emb_len = embedding_len
+                x_shape = x.shape
+                ind_shape = self.embeddings_indices[1].shape
+                assert embedding_len == x.shape[0] * x.shape[1], \
+                    f"Extra Info: {emb_len}, {x_shape}, {ind_shape}"
+                assert embedding_len <= self.embeddings_indices[1].shape[0], \
+                    f"Extra Info: {emb_len}, {x.shape}, {ind_shape}"
+            indices = self.embeddings_indices[1][:embedding_len].view_as(x)
+        else:
+            embeddings_indices = self.punica_wrapper.embeddings_indices
         indices = embeddings_indices[1].view_as(x)
->>>>>>> da1a844e
         full_lora_a_embeddings = F.embedding(
             x + indices,
             self.lora_a_stacked_2d,
@@ -345,26 +341,17 @@
         if full_lora_a_embeddings.ndim == 3:
             full_lora_a_embeddings = full_lora_a_embeddings.view(
                 full_lora_a_embeddings.shape[0] *
-<<<<<<< HEAD
                 full_lora_a_embeddings.shape[1], -1)
-        if is_hpu():
+        if current_platform.is_hpu():
             dispatch_bgmv_embedding(full_output, full_lora_a_embeddings,
                                     self.lora_b_stacked,
                                     self.indices[:self.indices_len[0]], 0, 1.0)
         else:
-            bgmv(full_output, full_lora_a_embeddings, self.lora_b_stacked,
-                 self.indices[:self.indices_len[0]], 0, 1.0)
-=======
-                full_lora_a_embeddings.shape[1],
-                -1,
-            )
-
-        # Embedding layer only need expand op
-        self.punica_wrapper.add_expand(full_output,
-                                       full_lora_a_embeddings,
-                                       self.lora_b_stacked,
-                                       add_input=True)
->>>>>>> da1a844e
+            # Embedding layer only need expand op
+            self.punica_wrapper.add_expand(full_output,
+                                        full_lora_a_embeddings,
+                                        self.lora_b_stacked,
+                                        add_input=True)
         return full_output.view_as(full_output_org)
 
     @classmethod
