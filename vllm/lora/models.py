import copy
import json
import math
import os
import re
from dataclasses import dataclass, field
from typing import (Any, Callable, Dict, List, Optional, Sequence, Tuple, Type,
                    Union)

import safetensors.torch
import torch
from torch import nn

from vllm.adapter_commons.models import (AdapterLRUCache, AdapterModel,
                                         AdapterModelManager)
from vllm.adapter_commons.utils import (add_adapter, deactivate_adapter,
                                        get_adapter, list_adapters,
                                        remove_adapter, set_adapter_mapping)
from vllm.config import LoRAConfig
from vllm.logger import init_logger
from vllm.lora.layers import (BaseLayerWithLoRA,
                              LinearScalingRotaryEmbeddingWithLora,
                              LoRAMapping)
from vllm.lora.lora import LoRALayerWeights, PackedLoRALayerWeights
from vllm.lora.punica_wrapper import get_punica_wrapper
from vllm.lora.utils import (from_layer, from_layer_logits_processor,
                             is_regex_target_modules,
                             parse_fine_tuned_lora_name, replace_submodule)
from vllm.model_executor.models import SupportsLoRA, supports_multimodal
from vllm.model_executor.models.module_mapping import MultiModelKeys
from vllm.model_executor.models.utils import PPMissingLayer
from vllm.platforms import current_platform
from vllm.utils import is_pin_memory_available

if current_platform.is_hpu():
    from vllm_hpu_extension.punica_hpu import GaudiPunicaWrapper

logger = init_logger(__name__)

_GLOBAL_LORA_ID = 0


@dataclass
class LongContextLoRAContext:
    """Context for lora adapters that support long context."""
    # The scaling factors to support long context lora fine tuned models.
    scaling_factors: List[float]
    # dimension to apply rotary embedding.
    rot_dim: int
    # offsets to the sin_cos_cache for each lora_id loaded.
    # This value is dynamically modified.
    offsets_by_lora_id: Dict[int, int] = field(default_factory=dict)


def convert_mapping(
    mapping: LoRAMapping,
    lora_index_to_id: List[Optional[int]],
    max_loras: int,
    vocab_size: int,
    extra_vocab_size: int,
    long_lora_context: Optional[LongContextLoRAContext] = None,
) -> Tuple[torch.Tensor, torch.Tensor, torch.Tensor, torch.Tensor,
           Optional[torch.Tensor], List[int]]:
    """Converts LoRAMapping to index tensors.

    Args:
        mapping: LoRAMapping mapping rows in a batch to LoRA ids.
        lora_index_to_id: List mapping LoRA ids to LoRA indices.
        max_loras: Maximum number of LoRAs.
        vocab_size: Model vocab size.
        extra_vocab_size: Extra vocab size each LoRA can have.
        long_lora_context: Passed if there are long context lora in a batch.

    Returns:
        A tuple of tensors:
            base_indices: Tensor of shape [batch_size] mapping batch rows to
                LoRA indices.
            sampler_indices: Tensor of shape [batch_size] mapping requests to
                LoRA indices for sampler. For generation, this will be the
                same as base_indicies. For prefill, this will map requests
                to LoRA indices.
            sampler_indices_padded: Tensor of shape [batch_size] mapping
                requests to LoRA indices for sampler with padding.
                Same as sampler_indicies, but -1 is replaced with
                max_loras.
            embeddings_indices: Tensor of shape [2, batch_size] mapping
                requests to embedding indices. First row is for embeddings
                added by the LoRAs, second row is for the LoRA.lora_a
                embeddings.
            long_lora_indices: Tensor of shape [batch_size] mapping
                requests to RoPE offsets and rot dims for long LoRAs.
                None if long context lora doesn't exist.
            indices_len: List of lengths of the above tensors.
                Used to index into each tensor. It contains length for
                (base_indices, sampler_indices, sampler_indices_padded,
                embeddings_indices, long_lora_indices). If long_lora doesn't
                exist, it only contains first 4 entries.
    """
    index_mapping_indices: List[int] = list(mapping.index_mapping).copy()
    embedding_indices = index_mapping_indices.copy()
    lora_indices = index_mapping_indices.copy()
    long_lora_offsets: Optional[torch.Tensor] = None
    device = "hpu" if current_platform.is_hpu() else "cuda"
    if long_lora_context:
        long_lora_offsets = torch.zeros(len(index_mapping_indices),
                                        device=device,
                                        dtype=torch.long)
    prompt_mapping: List[int] = [
        lora_index_to_id.index(x) if x > 0 else -1
        for x in mapping.prompt_mapping
    ]
    lora_idx = None
    for i in range(len(index_mapping_indices)):
        # TODO index can be slow. optimize
        lora_idx = (lora_index_to_id.index(index_mapping_indices[i])
                    if index_mapping_indices[i] > 0 else -1)
        embedding_indices[i] = lora_idx if index_mapping_indices[i] > 0 else 0
        lora_indices[i] = lora_idx
        if long_lora_context:
            assert long_lora_offsets is not None
            lora_offset: int = long_lora_context.offsets_by_lora_id.get(
                index_mapping_indices[i], 0)
            long_lora_offsets[i] = lora_offset

    indices_list: List[Union[List[int], torch.Tensor]] = [
        index_mapping_indices, lora_indices, embedding_indices
    ]
    if long_lora_context:
        assert long_lora_offsets is not None
        indices_list.append(long_lora_offsets)
    indices = torch.tensor(indices_list, dtype=torch.long, device=device)
    prompt_mapping_tensor = torch.tensor(prompt_mapping,
                                         device=device,
                                         dtype=torch.long)
    embeddings_indices = torch.stack([
        indices[2] * extra_vocab_size,
        indices[2] * (vocab_size + extra_vocab_size)
    ])
    embeddings_indices[embeddings_indices == -1] = max_loras - 1
    base_indices = indices[1]
    sampler_indices = prompt_mapping_tensor
    sampler_indices_padded = sampler_indices.clone()
    sampler_indices_padded[sampler_indices_padded == -1] = max_loras - 1
    sampler_indices_padded = (
        torch.arange(
            0, len(sampler_indices_padded), device=device, dtype=torch.long) +
        (sampler_indices_padded * len(sampler_indices_padded)))
    long_lora_indices = None
    long_lora_indices_len: Optional[int] = None
    if long_lora_context:
        long_lora_indices = indices[3]
        long_lora_indices_len = long_lora_indices.shape[-1]
    # Contain length of indices tensors. Used to index into each tensor.
    indices_len = [
        base_indices.shape[-1], sampler_indices.shape[-1],
        sampler_indices_padded.shape[-1], embeddings_indices.shape[-1]
    ]
    if long_lora_indices_len is not None:
        indices_len.append(long_lora_indices_len)

    return (base_indices, sampler_indices, sampler_indices_padded,
            embeddings_indices, long_lora_indices, indices_len)


def get_lora_id():
    global _GLOBAL_LORA_ID
    _GLOBAL_LORA_ID += 1
    return _GLOBAL_LORA_ID


class LoRAModel(AdapterModel):
    """A LoRA fine-tuned model."""

    def __init__(
        self,
        lora_model_id: int,
        rank: int,
        loras: Dict[str, LoRALayerWeights],
        scaling_factor: Optional[float] = None,
    ) -> None:
        """
        Args:
            lora_model_id: The integer id for the lora model.
            rank: lora rank.
            loras: module name -> weights for lora-replaced layers.
            scaling_factor: Scaling factor to support long context lora model.
                None if the lora is not tuned for long context support.
        """
        self.id = lora_model_id
        # Scaling factor for long context lora model. None if it is not
        # fine tuned for the long context.
        self.scaling_factor = scaling_factor
        assert (lora_model_id >
                0), f"a valid lora id should be greater than 0, got {self.id}"
        self.rank = rank
        self.loras: Dict[str, LoRALayerWeights] = loras

    def clone(self, lora_model_id: int) -> "LoRAModel":
        """Return a copy of the object with different ids.

        Will share the underlying tensors."""
        return self.__class__(
            lora_model_id,
            rank=self.rank,
            loras=self.loras.copy(),
        )

    @property
    def extra_vocab_size(self) -> int:
        return max(lora.extra_vocab_size
                   for lora in self.loras.values()) if self.loras else 0

    def get_lora(self, module_name: str) -> Optional[LoRALayerWeights]:
        """Get LoRA for a given module by name"""
        return self.loras.get(module_name, None)

    # (yard1): TODO see if we can derive target_embedding_padding automatically
    @classmethod
    def from_lora_tensors(
        cls,
        lora_model_id: int,
        rank: int,
        lora_alpha: int,
        tensors: Dict[str, torch.Tensor],
        device: str = "cuda",
        dtype: Optional[torch.dtype] = None,
        embeddings: Optional[Dict[str, torch.Tensor]] = None,
        target_embedding_padding: Optional[int] = None,
        scaling_factor: Optional[float] = None,
        embedding_modules: Optional[Dict[str, str]] = None,
        embedding_padding_modules: Optional[List[str]] = None,
    ) -> "LoRAModel":
        """Create a LoRAModel from a dictionary of tensors."""
        pin_memory = str(device) == "cpu" and is_pin_memory_available()
        loras: Dict[str, LoRALayerWeights] = {}
        for tensor_name, tensor in tensors.items():
            module_name, is_lora_a, is_bias = parse_fine_tuned_lora_name(
                tensor_name)
            if module_name not in loras:
                lora_embeddings_tensor = None
                if embeddings:
                    assert embedding_modules is not None
                    embeddings_module = next(
                        (k for k in embedding_modules if k in module_name),
                        None)
                    if embeddings_module:
                        lora_embeddings_tensor = embeddings[
                            embedding_modules[embeddings_module]].to(
                                device=device, dtype=dtype)
                        if pin_memory:
                            lora_embeddings_tensor = (
                                lora_embeddings_tensor.pin_memory())
                loras[module_name] = LoRALayerWeights(module_name, rank,
                                                      lora_alpha, None, None,
                                                      None,
                                                      lora_embeddings_tensor)
            if is_bias:
                loras[module_name].bias = tensor.to(device=device,
                                                    dtype=dtype).t()
                bias = tensor.to(device=device, dtype=dtype).t()
                if pin_memory:
                    bias = bias.pin_memory()
                loras[module_name].bias = bias
            elif is_lora_a:
                loras[module_name].lora_a = tensor.to(device=device,
                                                      dtype=dtype).t()
                if pin_memory:
                    loras[module_name].lora_a = loras[
                        module_name].lora_a.pin_memory()
            else:
                loras[module_name].lora_b = tensor.to(device=device,
                                                      dtype=dtype).t()
                assert embedding_padding_modules is not None
                if any(name in module_name
                       for name in embedding_padding_modules
                       ) and target_embedding_padding is not None:
                    lora_b = loras[module_name].lora_b
                    assert target_embedding_padding >= lora_b.shape[1]
                    addition = target_embedding_padding - lora_b.shape[1]
                    loras[module_name].lora_b = torch.nn.functional.pad(
                        lora_b, (0, addition))
                if pin_memory:
                    loras[module_name].lora_b = loras[
                        module_name].lora_b.pin_memory()

        for lora in loras.values():
            lora.optimize()
        return cls(lora_model_id, rank, loras, scaling_factor=scaling_factor)

    @classmethod
    def from_local_checkpoint(
        cls,
        lora_dir: str,
        expected_lora_modules: List[str],
        *,
        max_position_embeddings: Optional[int] = None,
        lora_model_id: Optional[int] = None,
        device: str = "cuda",
        dtype: Optional[torch.dtype] = None,
        target_embedding_padding: Optional[int] = None,
        embedding_modules: Optional[Dict[str, str]] = None,
        embedding_padding_modules: Optional[List[str]] = None,
    ) -> "LoRAModel":
        """Create a LoRAModel from a local checkpoint.
        
        Args:
            lora_dir: The local path that has lora data.
            expected_lora_modules: Name of modules that are expected to be
                replaced by lora.
            max_position_embeddings: Max position embedding length. Used to
                scaling the largest context length. If None, the lora model's
                context length is not scaled.
            lora_model_id: Lora model id. If not given, automatically set by
                a global counter.
            device: Device where the lora model is loaded.
            dtype: dtype of the lora model weights.

        Returns:
            Loaded LoRA Model.
        """
        lora_config_path = os.path.join(lora_dir, "adapter_config.json")
        lora_tensor_path = os.path.join(lora_dir, "adapter_model.safetensors")
        lora_bin_file_path = os.path.join(lora_dir, "adapter_model.bin")
        new_embeddings_tensor_path = os.path.join(
            lora_dir, "new_embeddings.safetensors")
        new_embeddings_bin_file_path = os.path.join(lora_dir,
                                                    "new_embeddings.bin")
        with open(lora_config_path) as f:
            config = json.load(f)
        if os.path.isfile(lora_tensor_path):
            tensors: Dict[str, torch.Tensor] = {}
            # Find unexpected modules.
            # Use safetensor key as a source of truth to find expected modules.
            # in peft if you have target_modules A, B, C and C does not exist
            # in the model it won’t error and model will be trained with A, B
            # loraified. C won’t exist in the safetensor but it will exist in
            # the target_modules of the adapter_config.json.
            unexpected_modules = []
            with safetensors.safe_open(lora_tensor_path,
                                       framework="pt") as f:  # type: ignore
                for lora_module in f.keys():  # noqa
                    module_name, _, _ = parse_fine_tuned_lora_name(lora_module)
                    part_name = module_name.split(".")[-1]
                    if part_name not in expected_lora_modules:
                        unexpected_modules.append(module_name)
                if unexpected_modules:
                    raise ValueError(
                        f"While loading {lora_dir}, expected"
                        f" target modules in {expected_lora_modules}"
                        f" but received {unexpected_modules}."
                        f" Please verify that the loaded LoRA module is correct"
                    )
                # Load tensors if there are only expected modules.
                for module in f.keys():  # noqa
                    tensors[module] = f.get_tensor(module)
        elif os.path.isfile(lora_bin_file_path):
            # When a bin file is provided, we rely on config to find unexpected
            # modules.
            unexpected_modules = []
            target_modules = config["target_modules"]
            if not isinstance(target_modules, list):
                target_modules = [target_modules]
            for module in target_modules:
                # Compatible with more modules,
                # such as:layers.11.self_attn.k_proj
                part_name = module.split(".")[-1]
                if part_name not in expected_lora_modules:
                    unexpected_modules.append(module)
            # loaded lora's target modules must be a subset of
            # expected_lora_modules. It is not reliable. See
            # https://github.com/vllm-project/vllm/pull/5909. But there's no
            # other better mechanism.
            if unexpected_modules and not is_regex_target_modules(
                    config["target_modules"], expected_lora_modules):
                raise ValueError(
                    f"While loading {lora_dir}, expected"
                    f" target modules in {expected_lora_modules}"
                    f" but received {unexpected_modules}."
                    f" Please verify that the loaded LoRA module is correct")
            tensors = torch.load(lora_bin_file_path, map_location=device)
        else:
            raise ValueError(f"{lora_dir} doesn't contain tensors")

        embeddings = None
        if os.path.isfile(new_embeddings_tensor_path):
            embeddings = safetensors.torch.load_file(
                new_embeddings_tensor_path)
        elif os.path.isfile(new_embeddings_bin_file_path):
            embeddings = torch.load(new_embeddings_bin_file_path,
                                    map_location=device)

        rank = config["r"]
        lora_alpha = config["lora_alpha"]
        context_length = config.get("context_length", None)
        scaling_factor = None
        if context_length:
            if max_position_embeddings is None:
                max_position_embeddings = context_length
            scaling_factor = float(
                math.ceil(context_length / max_position_embeddings))

        return cls.from_lora_tensors(
            lora_model_id=get_lora_id()
            if lora_model_id is None else lora_model_id,
            rank=rank,
            lora_alpha=lora_alpha,
            tensors=tensors,
            device=device,
            dtype=dtype,
            embeddings=embeddings,
            target_embedding_padding=target_embedding_padding,
            scaling_factor=scaling_factor,
            embedding_modules=embedding_modules,
            embedding_padding_modules=embedding_padding_modules,
        )


class LoRAModelManager(AdapterModelManager):
    """A manager that manages multiple LoRA-fine-tuned models."""

    def __init__(
        self,
        model: SupportsLoRA,
        max_num_seqs: int,
        max_num_batched_tokens: int,
        vocab_size: int,
        lora_config: LoRAConfig,
        device: torch.device,
    ):
        """Create a LoRAModelManager and adapter for a given model.

        Args:
            model: the model to be adapted.
            max_num_seqs: the maximum number of sequences model can run in a
                single batch.
            max_num_batched_tokens: the maximum number of tokens model can run
                in a single batch.
            vocab_size: the vocab size of the model.
            lora_config: the LoRA configuration.
        """
        self.lora_config = lora_config
        self.device = device
        self.max_num_seqs = max_num_seqs
        assert self.capacity >= self.lora_slots
        self.max_num_batched_tokens = math.ceil(max_num_batched_tokens / 8) * 8
        self.lora_index_to_id: List[Optional[int]] = [None] * self.lora_slots
        self.vocab_size = vocab_size
        self.long_lora_context: Optional[LongContextLoRAContext] = None
<<<<<<< HEAD
        if current_platform.is_hpu():
            self.punica_wrapper = GaudiPunicaWrapper(
                3 * max_num_batched_tokens,
                max_batches=self.max_num_seqs,
                device="hpu")
        else:
            self.punica_wrapper = PunicaWrapper(max_num_batched_tokens,
                                                max_batches=self.max_num_seqs,
                                                device=self.device)
=======
        self.punica_wrapper = get_punica_wrapper(max_num_batched_tokens,
                                                 max_batches=self.max_num_seqs,
                                                 device=self.device)
>>>>>>> fe2e10c7
        # Scaling factor -> offset to the sin_cos_cache to it.
        # Used for long context lora.
        self.scaling_factor_to_offset: Dict[float, int] = {}
        super().__init__(model)
        if hasattr(self.model, "supported_lora_modules"):
            self.supported_lora_modules = copy.deepcopy(
                self.model.supported_lora_modules)
            if lora_config.long_lora_scaling_factors:
                # We need to replace rotary emb layer to do batch computation
                # for long lora.
                self.supported_lora_modules.append("rotary_emb")
            self.packed_modules_mapping = copy.deepcopy(
                self.model.packed_modules_mapping)
        # Used to indicate whether the model is a multimodal model
        self.supports_mm: bool = (
            supports_multimodal(self.model)
            # In case the model only supports LoRA for
            # text modules (e.g. ChatGLM)
            and hasattr(self.model, "get_mm_mapping"))
        self.packed_modules: Dict[str, List[str]] = {}
        self.modules: Dict[str, BaseLayerWithLoRA] = {}
        # Dict instead of a Set for compatibility with LRUCache.
        self._last_mapping: Optional[LoRAMapping] = None
        self._create_lora_modules()
        self.model.lora_manager = self
        self.adapter_type = 'LoRa'

    @property
    def capacity(self) -> int:
        return self.lora_config.max_cpu_loras

    @property
    def lora_slots(self) -> int:
        return self.lora_config.max_loras

    @property
    def adapter_slots(self) -> int:
        return self.lora_slots

    def activate_adapter(
        self,
        lora_id: int,
    ) -> bool:
        """Move LoRA into a GPU buffer to be used in the forward pass."""
        if lora_id in self._active_adapters:
            return False
        first_free_slot = next(
            ((i, lora_id) for i, lora_id in enumerate(self.lora_index_to_id)
             if lora_id is None), None)
        if first_free_slot is None:
            raise ValueError("No free lora slots")
        index, _ = first_free_slot
        self._active_adapters[lora_id] = None
        lora_model = self._registered_adapters[lora_id]
        logger.debug("Activating LoRA. int id: %d, slot index: %d",
                     lora_model.id, index)
        self.lora_index_to_id[index] = lora_model.id
        for module_name, module in self.modules.items():
            module_lora = lora_model.get_lora(module_name)
            if module_lora:
                module_lora.optimize()
                # Bias is not explicitly enabled with the flag enable_lora_bias.
                bias = module_lora.bias
                if ((torch.is_tensor(bias) or
                     (isinstance(bias, Sequence) and any(b is not None
                                                         for b in bias)))
                        and not self.lora_config.bias_enabled):
                    module_lora.bias = None
                    raise ValueError(
                        f"Adapter bias cannot be used for {module_name}"
                        " without --enable-lora-bias.")
                module.set_lora(index, module_lora.lora_a, module_lora.lora_b,
                                module_lora.embeddings_tensor,
                                module_lora.bias)
            else:
                module.reset_lora(index)
        return True

    def _deactivate_adapter(self, lora_id: int):
        try:
            index = self.lora_index_to_id.index(lora_id)
            self.lora_index_to_id[index] = None
        except ValueError:
            pass

    def _set_long_lora_context(self, lora: LoRAModel):
        if self.long_lora_context is None:
            return

        if lora.scaling_factor is None:
            return

        if (lora.scaling_factor not in self.scaling_factor_to_offset):
            raise ValueError(f"Long LoRA scaling factor {lora.scaling_factor}"
                             " has not been initialized.")

        offsets = self.scaling_factor_to_offset.get(lora.scaling_factor)
        if offsets:
            self.long_lora_context.offsets_by_lora_id[lora.id] = offsets

    def _add_adapter(self, lora: LoRAModel):
        self._create_merged_loras_inplace(lora)
        self._registered_adapters[lora.id] = lora
        self._set_long_lora_context(lora)

    def pin_adapter(self, lora_id: int) -> bool:
        """Pin a LoRAModel in the manager cache."""
        raise NotImplementedError(
            "Pinning is not supported in LoRAModelManager."
            "Use LRUCacheLoRAModelManager for pinning")  # type: ignore

    def _set_adapter_mapping(self, mapping: LoRAMapping) -> None:
        # update lora states
        self.punica_wrapper.update_metadata(
            mapping,
            self.lora_index_to_id,
            self.lora_slots + 1,
            self.vocab_size,
            self.lora_config.lora_extra_vocab_size,
            self.long_lora_context,
        )

    def remove_all_adapters(self):
        """Remove all LoRAModels from the manager."""
        self._registered_adapters.clear()
        self.lora_index_to_id = [None] * self.lora_slots
        self._active_adapters.clear()

    def _create_lora_modules(self):
        for module_name, module in self.model.named_modules(
                remove_duplicate=False):
            if isinstance(module, PPMissingLayer):
                continue
            if not self._match_target_modules(module_name):
                continue
            # A temporary approach for multimodal models to support LoRA
            # TODO: Remove this restriction
            if self._filter_unsupported_mm_module(module_name):
                logger.warning(
                    "Regarding multimodal models, vLLM currently only supports "
                    "adding LoRA to language model, %s will be ignored.",
                    module_name,
                )
                continue
            parts = module_name.split(".")[-1]
            packed_moduled_lst = self.packed_modules_mapping.get(parts, [])
            new_module = replace_submodule(
                self.model, module_name,
                from_layer(module, self.lora_slots, self.lora_config,
                           packed_moduled_lst, self.model.config))

            # LinearScalingRotaryEmbeddingWithLora is used to handle
            # long context lora. Register relevant metadata.
            if isinstance(new_module, LinearScalingRotaryEmbeddingWithLora):
                self.long_lora_context = LongContextLoRAContext(
                    new_module.scaling_factors, new_module.rotary_dim)
                self.scaling_factor_to_offset = \
                    new_module.scaling_factor_to_offset
            # (yard1): TODO make this more robust
            if "lm_head" in module_name:
                logits_processor_module = self.model.get_submodule(
                    "logits_processor")
                new_module = replace_submodule(
                    self.model, "logits_processor",
                    from_layer_logits_processor(logits_processor_module,
                                                module, self.lora_slots,
                                                self.lora_config,
                                                self.model.config))

            # In some models, especially multimodal ones, layers with the same
            # name may have different types, such as nn.Linear and
            # ReplicatedLinear. The nn.Linear layers cannot be replaced with
            # LoRA layers, leading to assertion error. The following check
            # aims to prevent this error
            if self.supports_mm and not isinstance(new_module,
                                                   BaseLayerWithLoRA):
                continue
            self.register_module(module_name, new_module)
            self._register_packed_modules(module_name)
            # All lora layers share the same punica_wrapper based on reference.
            new_module.set_mapping(self.punica_wrapper)

    def register_module(self, module_name: str, module: "BaseLayerWithLoRA"):
        assert isinstance(module, BaseLayerWithLoRA)
        self.modules[module_name] = module

    def create_dummy_lora(
            self,
            lora_id: int,
            rank: int,
            scaling_factor: Optional[float],
            embedding_modules: Optional[Dict[str, str]] = None) -> LoRAModel:
        """Create zero-initialized LoRAModel for warmup."""
        model = LoRAModel(lora_id, rank, {}, scaling_factor)
        for module_name, module in self.model.named_modules():
            bias_enabled = self.lora_config.bias_enabled
            if (not self._match_target_modules(module_name)
                    or not isinstance(module, BaseLayerWithLoRA)
                    or isinstance(module, LinearScalingRotaryEmbeddingWithLora)
                    or self._filter_unsupported_mm_module(module_name)):
                continue
            parts = module_name.split(".")
            if module_name not in self.packed_modules:
                assert embedding_modules is not None
                if parts[-1] in embedding_modules:
                    input_dim = (module.base_layer.org_vocab_size +
                                 self.lora_config.lora_extra_vocab_size if
                                 hasattr(module.base_layer, "org_vocab_size")
                                 else module.base_layer.weight.shape[1])
                    output_dim = module.base_layer.embedding_dim if hasattr(
                        module.base_layer,
                        "embedding_dim") else module.base_layer.weight.shape[0]
                    embeddings_tensor_dim = (module.base_layer.embedding_dim if
                                             hasattr(module.base_layer,
                                                     "embedding_dim") else
                                             module.base_layer.weight.shape[1])
                    lora = LoRALayerWeights.create_dummy_lora_weights(
                        module_name,
                        input_dim,
                        output_dim,
                        rank,
                        module.lora_a_stacked[0].dtype,
                        "cpu",
                        embeddings_tensor_dim=embeddings_tensor_dim,
                        bias_enabled=bias_enabled)
                else:
                    lora = LoRALayerWeights.create_dummy_lora_weights(
                        module_name,
                        module.lora_a_stacked[0].shape[-1],
                        module.lora_b_stacked[0].shape[-2],
                        rank,
                        module.lora_a_stacked[0].dtype,
                        "cpu",
                        bias_enabled=bias_enabled,
                    )
                lora.optimize()
            else:
                parts = module_name.split(".")
                replacements = self.packed_modules_mapping[parts[-1]]
                subloras: List[Optional[LoRALayerWeights]] = []
                for i, r in enumerate(replacements):
                    lora = LoRALayerWeights.create_dummy_lora_weights(
                        module_name + "." + r,
                        module.lora_a_stacked[i].shape[-1],
                        module.lora_b_stacked[i].shape[-2],
                        rank,
                        module.lora_a_stacked[i].dtype,
                        "cpu",
                        bias_enabled=bias_enabled,
                    )
                    lora.optimize()
                    subloras.append(lora)
                lora = PackedLoRALayerWeights.pack(subloras)
            model.loras[module_name] = lora
        return model

    def _match_target_modules(self, module_name: str):
        return any(
            re.match(
                r".*\.{target_module}$".format(target_module=target_module),
                module_name) or target_module == module_name
            for target_module in self.supported_lora_modules)

    def _filter_unsupported_mm_module(self, module_name: str) -> bool:
        """
        Regarding multimodal models, vLLM currently only supports adding LoRA to
        language model. LoRA for other modules, such as the vision tower, will 
        be filtered out.
        """
        if self.supports_mm:
            module_mapping: MultiModelKeys = self.model.get_mm_mapping()
            prefix_lst = module_mapping.connector + module_mapping.tower_model
            return any(
                [module_name.startswith(prefix) for prefix in prefix_lst])
        return False

    def _register_packed_modules(self, module_full_name: str) -> None:
        parts = module_full_name.split(".")
        module_name = parts[-1]
        replacements = self.packed_modules_mapping.get(module_name, [])
        # When replacements is less than or equal to 1, it indicates that this
        # module is not a packed module.
        if len(replacements) <= 1:
            return
        prefix = ".".join(parts[:-1])
        self.packed_modules[module_full_name] = [
            prefix + "." + r if prefix else r for r in replacements
        ]

    def _create_merged_loras_inplace(self, lora_model: LoRAModel) -> None:
        for module_name, new_module_names in self.packed_modules.items():
            replacement_loras: List[Optional[LoRALayerWeights]] = []
            has_replacement = False
            for r in new_module_names:
                lora = lora_model.get_lora(r)
                replacement_loras.append(lora)
                if lora:
                    has_replacement = True
            if not has_replacement:
                continue
            for i in range(len(replacement_loras)):
                if replacement_loras[i]:
                    continue
                replacement_loras[i] = None
            lora_model.loras[module_name] = PackedLoRALayerWeights.pack(
                replacement_loras)

    def deactivate_adapter(self, adapter_id: int) -> bool:
        return deactivate_adapter(adapter_id, self._active_adapters,
                                  self._deactivate_adapter)

    def add_adapter(self, adapter: LoRAModel) -> bool:
        logger.debug(
            "Adding lora. Model id: %d, "
            "int id: %d, "
            "scaling factor: %s", adapter.id, adapter.id,
            adapter.scaling_factor)
        return add_adapter(adapter, self._registered_adapters, self.capacity,
                           self._add_adapter)

    def set_adapter_mapping(self, mapping: LoRAMapping) -> None:
        self._last_mapping = set_adapter_mapping(mapping, self._last_mapping,
                                                 self._set_adapter_mapping)

    def remove_adapter(self, adapter_id: int) -> bool:
        return remove_adapter(adapter_id, self._registered_adapters,
                              self.deactivate_adapter)

    def list_adapters(self) -> Dict[int, Any]:
        return list_adapters(self._registered_adapters)

    def get_adapter(self, adapter_id: int) -> Optional[Any]:
        return get_adapter(adapter_id, self._registered_adapters)


class LoRALRUCache(AdapterLRUCache[LoRAModel]):

    def __init__(self, capacity: int, deactivate_lora_fn: Callable[[int],
                                                                   bool]):
        super().__init__(capacity, deactivate_lora_fn)


class LRUCacheLoRAModelManager(LoRAModelManager):
    """A model manager that manages multiple LoRAs with LRU cache."""

    def __init__(self, model: nn.Module, max_num_seqs: int,
                 max_num_batched_tokens: int, vocab_size: int,
                 lora_config: LoRAConfig, device: torch.device):
        super().__init__(model, max_num_seqs, max_num_batched_tokens,
                         vocab_size, lora_config, device)
        self._registered_adapters: LoRALRUCache = LoRALRUCache(
            self.capacity, self.deactivate_adapter)
        self._active_adapters: LoRALRUCache = LoRALRUCache(
            self.lora_slots, self._deactivate_adapter)

    def list_adapters(self) -> Dict[int, LoRAModel]:
        """List all registered LoRAModels."""
        return dict(self._registered_adapters.cache)

    def add_adapter(self, lora: LoRAModel) -> bool:
        """Add a LoRAModel to the manager."""
        logger.debug(
            "Adding lora. Model id: %d, "
            "int id: %d, "
            "scaling factor: %s", lora.id, lora.id, lora.scaling_factor)
        if lora.id not in self._registered_adapters:
            self._add_adapter(lora)
            was_added = True
        else:
            # We always touch to update the LRU cache order
            self._registered_adapters.touch(lora.id)
            was_added = False
        return was_added

    def activate_adapter(
        self,
        lora_id: int,
    ) -> bool:
        if lora_id not in self._active_adapters and len(
                self._active_adapters) >= self.lora_slots:
            self._active_adapters.remove_oldest()
        result = super().activate_adapter(lora_id)
        # We always touch to update the LRU cache order
        self._active_adapters.touch(lora_id)
        return result

    def remove_oldest_adapter(self) -> bool:
        if len(self._registered_adapters) > 0:
            self._registered_adapters.remove_oldest()
            return True
        return False

    def pin_adapter(self, lora_id: int) -> bool:
        """Pin a LoRAModel in the manager cache."""
        self._pin_lora_in_cpu_cache(lora_id)
        self._pin_lora_in_gpu_cache(lora_id)
        return True

    def _pin_lora_in_cpu_cache(self, lora_id: int):
        try:
            self._registered_adapters.pin(lora_id)
        except ValueError as err:
            raise ValueError("Pinning failed. "
                             f"LoRA {lora_id} is not registered.") from err

    def _pin_lora_in_gpu_cache(self, lora_id: int):
        if lora_id not in self._active_adapters:
            # move lora to gpu if not already active
            self.activate_adapter(lora_id)

        self._active_adapters.pin(lora_id)


def create_lora_manager(
        model: nn.Module,
        max_num_seqs: int,
        max_num_batched_tokens: int,
        vocab_size: int,
        lora_config: LoRAConfig,
        device: torch.device,
        lora_manager_cls: Type[LoRAModelManager] = LoRAModelManager,
        **kwargs) -> LoRAModelManager:
    """Create a LoRA adapter for a given model."""
    if not hasattr(model, "supported_lora_modules"):
        raise ValueError(f"Model {type(model)} is not supported for LoRA.")
    lora_manager = lora_manager_cls(
        model=model,
        max_num_seqs=max_num_seqs,
        max_num_batched_tokens=max_num_batched_tokens,
        vocab_size=vocab_size,
        lora_config=lora_config,
        device=device,
        **kwargs)
    return lora_manager<|MERGE_RESOLUTION|>--- conflicted
+++ resolved
@@ -31,9 +31,6 @@
 from vllm.model_executor.models.utils import PPMissingLayer
 from vllm.platforms import current_platform
 from vllm.utils import is_pin_memory_available
-
-if current_platform.is_hpu():
-    from vllm_hpu_extension.punica_hpu import GaudiPunicaWrapper
 
 logger = init_logger(__name__)
 
@@ -446,21 +443,12 @@
         self.lora_index_to_id: List[Optional[int]] = [None] * self.lora_slots
         self.vocab_size = vocab_size
         self.long_lora_context: Optional[LongContextLoRAContext] = None
-<<<<<<< HEAD
+        punica_max_num_batched_tokens = max_num_batched_tokens
         if current_platform.is_hpu():
-            self.punica_wrapper = GaudiPunicaWrapper(
-                3 * max_num_batched_tokens,
-                max_batches=self.max_num_seqs,
-                device="hpu")
-        else:
-            self.punica_wrapper = PunicaWrapper(max_num_batched_tokens,
-                                                max_batches=self.max_num_seqs,
-                                                device=self.device)
-=======
-        self.punica_wrapper = get_punica_wrapper(max_num_batched_tokens,
+            punica_max_num_batched_tokens = 3 * max_num_batched_tokens
+        self.punica_wrapper = get_punica_wrapper(punica_max_num_batched_tokens,
                                                  max_batches=self.max_num_seqs,
                                                  device=self.device)
->>>>>>> fe2e10c7
         # Scaling factor -> offset to the sin_cos_cache to it.
         # Used for long context lora.
         self.scaling_factor_to_offset: Dict[float, int] = {}
