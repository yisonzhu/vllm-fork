# Copyright 2024 the HuggingFace Inc. team. All rights reserved.
#
# Licensed under the Apache License, Version 2.0 (the "License");
# you may not use this file except in compliance with the License.
# You may obtain a copy of the License at
#
#     http://www.apache.org/licenses/LICENSE-2.0
#
# Unless required by applicable law or agreed to in writing, software
# distributed under the License is distributed on an "AS IS" BASIS,
# WITHOUT WARRANTIES OR CONDITIONS OF ANY KIND, either express or implied.
# See the License for the specific language governing permissions and
# limitations under the License.
"""PyTorch Mllama model."""
import math
<<<<<<< HEAD
import sys
from array import array
=======
>>>>>>> 890b1f08
from typing import (Iterable, List, Literal, Mapping, Optional, Tuple,
                    TypedDict, Union)

import numpy as np
import torch
import torch.nn.functional as F
import torch.utils.checkpoint
import transformers.models.mllama.configuration_mllama as config_mllama
from vllm.platforms import current_platform
from PIL import Image
from torch import nn
from transformers.modeling_outputs import (BaseModelOutput,
                                           CausalLMOutputWithPast)
from transformers.models.mllama.image_processing_mllama import (
    get_optimal_tiled_canvas)
from transformers.models.mllama.processing_mllama import (
    get_cross_attention_token_mask)

import vllm.distributed.parallel_state as ps
from vllm.attention import Attention, AttentionMetadata, AttentionType
from vllm.attention.ops.paged_attn import PagedAttention
from vllm.config import CacheConfig, MultiModalConfig
from vllm.distributed import get_tensor_model_parallel_world_size
from vllm.inputs import (INPUT_REGISTRY, DummyData, EncoderDecoderInputs,
                         InputContext, TokenInputs, token_inputs)
from vllm.logger import init_logger
from vllm.model_executor.layers.layernorm import RMSNorm
from vllm.model_executor.layers.linear import (ColumnParallelLinear,
                                               QKVParallelLinear,
                                               RowParallelLinear)
from vllm.model_executor.layers.logits_processor import LogitsProcessor
from vllm.model_executor.layers.quantization import QuantizationConfig
from vllm.model_executor.layers.sampler import Sampler, SamplerOutput
from vllm.model_executor.layers.vocab_parallel_embedding import (
    DEFAULT_VOCAB_PADDING_SIZE, ParallelLMHead, VocabParallelEmbedding)
from vllm.model_executor.model_loader.weight_utils import default_weight_loader
from vllm.model_executor.sampling_metadata import SamplingMetadata
from vllm.multimodal import MULTIMODAL_REGISTRY
from vllm.sequence import SequenceData
from vllm.utils import is_list_of

from .clip import CLIPMLP
from .interfaces import SupportsMultiModal
from .llama import LlamaDecoderLayer, LlamaMLP

logger = init_logger(__name__)
MLLAMA_IMAGE_TOKEN_ID = 128256
MLLAMA_IMAGE_TOKEN = "<|image|>"

is_hpu = current_platform.is_hpu()

if is_hpu:
    import habana_frameworks.torch as htorch

class MllamaImagePixelInputs(TypedDict):
    type: Literal["pixel_values"]
    data: torch.Tensor
    """Shape: """
    """(batch_size, max_num_image, max_num_chunk, num_channel, height, width)"""
    aspect_ratio_ids: torch.Tensor
    """Shape: `(batch_size, max_num_image)`"""
    aspect_ratio_mask: torch.Tensor
    """Shape: `(batch_size, max_num_image, max_num_tiles)`"""


# TODO: support LlamaImageEmbeddingInputs


def _get_num_image_in_last_group(prompt_token_ids: List[int]) -> int:
    num_images = 0
    for token_id in prompt_token_ids[::-1]:
        if token_id == MLLAMA_IMAGE_TOKEN_ID:
            num_images += 1
        elif num_images > 0:
            break
    return num_images


def input_processor_for_mllama(
    ctx: InputContext,
    inputs: EncoderDecoderInputs,
) -> EncoderDecoderInputs:
    # Example input to processor:
    # {
    #     'encoder': {
    #         'type': 'token',
    #         'prompt_token_ids': [128000, 128256, 128000, 3923, 374, 279, 2262, 315, 420, 2217, 30],  # noqa: E501
    #         'prompt': '<|image|><|begin_of_text|>What is the content of this image?',  # noqa: E501
    #         'multi_modal_data': {'image': <PIL.Image.Image image mode=RGB size=1770x1180 at 0x7FDE2C624880>},  # noqa: E501
    #     },
    #     'decoder': {
    #         'type': 'token',
    #         'prompt_token_ids': [128000],
    #     },
    # }

    # move encoder prompt to decoder
    dec_inputs = TokenInputs(**inputs["encoder"])

    multi_modal_data = dec_inputs.get("multi_modal_data")
    if multi_modal_data is None or "image" not in multi_modal_data:
        # text-only
        return EncoderDecoderInputs(
            encoder=token_inputs([]),
            decoder=dec_inputs,
        )

    image_data = multi_modal_data["image"]
    if isinstance(image_data, Image.Image):
        image_data = [image_data]

    assert is_list_of(image_data, Image.Image)

    # Since only the last group of consecutive images
    # are attended by the decoded tokens, we only need to
    # get the number of tiles for those images.
    num_decode_images = _get_num_image_in_last_group(
        dec_inputs["prompt_token_ids"])

    hf_config = ctx.model_config.hf_config
    vision_config = hf_config.vision_config

    num_tiles = 0
    for image in image_data[::-1]:
        width, height = image.size
        tile_size = vision_config.image_size
        canvas_height, canvas_width = get_optimal_tiled_canvas(
            image_height=height,
            image_width=width,
            max_image_tiles=vision_config.max_num_tiles,
            tile_size=tile_size,
        )
        num_tiles_height = canvas_height // tile_size
        num_tiles_width = canvas_width // tile_size
        num_tiles += num_tiles_height * num_tiles_width
        num_decode_images -= 1
        if num_decode_images == 0:
            break

    # Set encoder prompt length based on the number of tiles.
    # This tells the block manager to allocate correct number
    # of slots for encoder tokens.
    assert vision_config.image_size % 14 == 0, \
        "chunk size should be multiple of 14"
    token_per_chunk = (vision_config.image_size // 14)**2 + 1
    num_tokens = num_tiles * token_per_chunk

    # Example output from processor:
    # {
    #     'encoder': {
    #         'type': 'token',
    #         'prompt_token_ids': [128256, 128256, ..., 128256],
    #         'prompt': '<|image|><|image|>...<|image|>',
    #         'multi_modal_data': {'image': <PIL.Image.Image image mode=RGB size=1770x1180 at 0x7FDE2C624880>},  # noqa: E501
    #     },
    #     'decoder': {
    #         'type': 'token',
    #         'prompt_token_ids': [128000, 128256, 128000, 3923, 374, 279, 2262, 315, 420, 2217, 30],  # noqa: E501
    #         'prompt': '<|image|><|begin_of_text|>What is the content of this image?',  # noqa: E501
    #         'multi_modal_data': {'image': <PIL.Image.Image image mode=RGB size=1770x1180 at 0x7FDE2C624880>},  # noqa: E501
    #     },
    # }
    return EncoderDecoderInputs(
        encoder=token_inputs(
            prompt_token_ids=[MLLAMA_IMAGE_TOKEN_ID] * num_tokens,
            prompt=MLLAMA_IMAGE_TOKEN * num_tokens,
            multi_modal_data=multi_modal_data,
        ),
        decoder=dec_inputs,
    )


def get_max_mllama_image_tokens(ctx: InputContext) -> int:
    hf_config = ctx.model_config.hf_config
    token_per_chunk = (hf_config.vision_config.image_size // 14)**2 + 1
    return hf_config.vision_config.max_num_tiles * token_per_chunk


def dummy_decoder_seq_data(seq_len: int, num_images: int):
    # <|image|> * num_images + 0 * (seq_len - num_images)
    assert seq_len >= num_images, \
        "seq_len should be greater than or equal to num_images"

    return SequenceData.from_prompt_token_counts(
        (MLLAMA_IMAGE_TOKEN_ID, num_images),
        (0, seq_len - num_images),
    )


def dummy_encoder_seq_data(ctx: InputContext, num_images: int):
    num_tokens = get_max_mllama_image_tokens(ctx) * num_images

    return SequenceData.from_prompt_token_counts(
        (MLLAMA_IMAGE_TOKEN_ID, num_tokens))


def dummy_image(num_images: int, ):
    width = height = 1024
    image = Image.new("RGB", (width, height), color=0)
    return {"image": image if num_images == 1 else [image] * num_images}


def dummy_decoder_data_for_mllama(ctx: InputContext, seq_len: int,
                                  mm_counts: Mapping[str, int]):
    num_images = mm_counts["image"]
    return DummyData(dummy_decoder_seq_data(seq_len, num_images))


def dummy_encoder_data_for_mllama(ctx: InputContext, seq_len: int,
                                  mm_counts: Mapping[str, int]):
    num_images = mm_counts["image"]
    return DummyData(dummy_encoder_seq_data(ctx, num_images),
                     dummy_image(num_images))


def _prepare_aspect_ratio_attention_mask(
    aspect_ratio_mask: torch.Tensor,
    num_patches: int,
    target_length: int,
    dtype: torch.dtype,
) -> torch.Tensor:
    # Expand aspect ratio mask to target_length
    batch_size, max_num_tiles = aspect_ratio_mask.shape
    attention_mask = aspect_ratio_mask.view(batch_size, max_num_tiles, 1,
                                            1).to(dtype)
    attention_mask = attention_mask.repeat(1, 1, target_length, 1)

    # Mask padding patches
    pad_patches = target_length - num_patches
    attention_mask[:, :, -pad_patches:] = 0

    # Invert the mask (0 -> 1, 1 -> 0)
    attention_mask = 1 - attention_mask

    # Reshape to 2D and create 4D attention mask
    # (batch_size, 1, max_num_tiles*target_length, max_num_tiles*target_length)
    attention_mask = attention_mask.reshape(batch_size,
                                            max_num_tiles * target_length, 1)
    attention_mask = attention_mask @ attention_mask.transpose(
        -1, -2) * torch.finfo(dtype).min
    attention_mask = attention_mask.unsqueeze(1)

    return attention_mask


class ColumnParallelConv2dPatch(torch.nn.Module):
    """Conv2D Patching layer with model parallelism.
    Column parallel over unfolded input.
    Arguments:
        in_channels: Input channels.
        out_channels: Output channels.
        kernel_size: Size of convolution kernel.
        stride (default 1): Stride for convolution.
        bias (default False): Use bias in Conv2d.
    Input: (bsz, in_channels, width, height)
    Output: (bsz, num_tokens, out_channels)
    """

    def __init__(
        self,
        in_channels: int,
        out_channels: int,
        kernel_size: Union[int, Tuple[int, int]],
        stride: Union[int, Tuple[int, int]],
        bias: bool = False,
    ) -> None:
        super().__init__()
        if isinstance(kernel_size, int):
            kernel_size = (kernel_size, kernel_size)
        self._unfold = torch.nn.Unfold(kernel_size=kernel_size, stride=stride)
        self._linear = ColumnParallelLinear(
            in_channels * kernel_size[0] * kernel_size[1],
            out_channels,
            bias=bias,
        )

    def forward(self, x: torch.Tensor) -> torch.Tensor:
        x = self._unfold(x)
        x = x.permute(0, 2, 1)
        x, _ = self._linear(x)
        return x


class MllamaPrecomputedAspectRatioEmbedding(nn.Module):

    def __init__(self,
                 config: config_mllama.MllamaVisionConfig,
                 is_gated: bool = True):
        super().__init__()
        self.max_num_tiles = config.max_num_tiles
        self.hidden_size = config.hidden_size
        self.max_aspect_ratio_id = config.max_aspect_ratio_id
        self.is_gated = is_gated

        self.embedding = nn.Embedding(self.max_aspect_ratio_id + 1,
                                      self.max_num_tiles * self.hidden_size)
        if is_gated:
            self.gate = nn.Parameter(torch.zeros(1))

    def forward(self, hidden_state: torch.Tensor,
                aspect_ratio_ids: torch.Tensor) -> torch.Tensor:
        embeddings = self.embedding(aspect_ratio_ids)
        embeddings = embeddings.reshape(-1, self.max_num_tiles, 1,
                                        self.hidden_size)

        if self.is_gated:
            embeddings = embeddings * self.gate.tanh()

        hidden_state = hidden_state + embeddings
        return hidden_state


class MllamaPrecomputedPositionEmbedding(nn.Module):

    def __init__(self, config: config_mllama.MllamaVisionConfig):
        super().__init__()
        self.max_num_tiles = config.max_num_tiles
        self.max_aspect_ratio_id = config.max_aspect_ratio_id
        self.num_patches = (config.image_size // config.patch_size)**2 + 1
        self.hidden_size = config.hidden_size
        self.scale = config.hidden_size**-0.5

        self.gate = nn.Parameter(torch.zeros(1))

        # position embedding
        position_embedding = torch.randn(self.num_patches, self.hidden_size)
        self.embedding = nn.Parameter(self.scale * position_embedding)

        # tile position embedding
        self.tile_embedding = nn.Embedding(
            self.max_aspect_ratio_id + 1,
            self.max_num_tiles * self.num_patches * self.hidden_size)

    def forward(self, hidden_state: torch.Tensor,
                aspect_ratio_ids: torch.Tensor) -> torch.Tensor:
        # position embeddings
        gated_position_embedding = (1 - self.gate.tanh()) * self.embedding
        hidden_state = hidden_state + gated_position_embedding.view(
            1, 1, self.num_patches, self.hidden_size)

        # precomputed tile position embeddings
        tile_position_embedding = self.tile_embedding(aspect_ratio_ids)
        batch_size = hidden_state.shape[0]
        tile_position_embedding = tile_position_embedding.reshape(
            batch_size, self.max_num_tiles, self.num_patches, self.hidden_size)
        gated_tile_position_embedding = self.gate.tanh(
        ) * tile_position_embedding
        hidden_state = hidden_state + gated_tile_position_embedding

        return hidden_state


# TODO: support other attention backends for attention in vision model
class MllamaVisionSdpaAttention(nn.Module):

    def __init__(self,
                 config: config_mllama.MllamaVisionConfig,
                 quant_config: Optional[QuantizationConfig] = None,
                 prefix: str = ""):
        super().__init__()

        model_parallel_size = get_tensor_model_parallel_world_size()
        self.embed_dim = config.hidden_size
        self.num_heads = config.attention_heads
        self.head_dim = config.hidden_size // config.attention_heads
        self.num_local_heads = self.num_heads // model_parallel_size
        self.q_size = self.num_local_heads * self.head_dim
        self.kv_size = self.num_local_heads * self.head_dim

        self.qkv_proj = QKVParallelLinear(
            self.embed_dim,
            self.head_dim,
            self.num_heads,
            bias=False,
            quant_config=quant_config,
            prefix=f"{prefix}.qkv_proj",
        )
        self.o_proj = RowParallelLinear(
            self.num_heads * self.head_dim,
            self.embed_dim,
            bias=False,
            input_is_parallel=True,
            quant_config=quant_config,
            prefix=f"{prefix}.o_proj",
        )

    def forward(
        self,
        hidden_state: torch.Tensor,
        attention_mask: Optional[torch.Tensor] = None,
    ) -> torch.Tensor:
        qkv, _ = self.qkv_proj(hidden_state)
        q, k, v = qkv.split([self.q_size, self.kv_size, self.kv_size], dim=-1)
        q = q.view(q.shape[0], q.shape[1], self.num_local_heads,
                   self.head_dim).transpose(1, 2)
        k = k.view(k.shape[0], k.shape[1], self.num_local_heads,
                   self.head_dim).transpose(1, 2)
        v = v.view(v.shape[0], v.shape[1], self.num_local_heads,
                   self.head_dim).transpose(1, 2)

        # TODO: remove padding in image encoder
        attn_output = F.scaled_dot_product_attention(q,
                                                     k,
                                                     v,
                                                     attn_mask=attention_mask,
                                                     dropout_p=0.0)

        attn_output = attn_output.transpose(1, 2).contiguous()
        attn_output = attn_output.reshape(attn_output.shape[0],
                                          attn_output.shape[1], -1)
        output, _ = self.o_proj(attn_output)
        return output


class MllamaVisionEncoderLayer(nn.Module):

    def __init__(
        self,
        config: config_mllama.MllamaVisionConfig,
        quant_config: Optional[QuantizationConfig],
        prefix: str = "",
        is_gated: bool = False,
    ) -> None:
        super().__init__()

        self.hidden_size = config.hidden_size
        self.num_attention_heads = config.attention_heads
        self.is_gated = is_gated
        self.intermediate_size = config.intermediate_size

        self.self_attn = MllamaVisionSdpaAttention(
            config, quant_config=quant_config, prefix=f"{prefix}.self_attn")
        self.mlp = CLIPMLP(config,
                           quant_config=quant_config,
                           prefix=f"{prefix}.mlp")

        self.input_layernorm = nn.LayerNorm(self.hidden_size,
                                            eps=config.norm_eps)
        self.post_attention_layernorm = nn.LayerNorm(self.hidden_size,
                                                     eps=config.norm_eps)

        # there used to be an if else here, no code path
        if is_gated:
            self.gate_attn = nn.Parameter(torch.ones(1) * math.pi / 4)
            self.gate_ffn = nn.Parameter(torch.ones(1) * math.pi / 4)

    def forward(
        self,
        hidden_state: torch.Tensor,
        attention_mask: Optional[torch.Tensor] = None,
    ):
        # Self Attention
        residual = hidden_state
        hidden_state = self.input_layernorm(hidden_state)
        hidden_state = self.self_attn(hidden_state,
                                      attention_mask=attention_mask)
        gate_attn = 1 if not self.is_gated else self.gate_attn.tanh()
        hidden_state = residual + gate_attn * hidden_state

        # Feed forward
        residual = hidden_state
        hidden_state = self.post_attention_layernorm(hidden_state)
        hidden_state = self.mlp(hidden_state)
        gate_ffn = 1 if not self.is_gated else self.gate_ffn.tanh()
        hidden_state = residual + gate_ffn * hidden_state

        return hidden_state


class MllamaVisionEncoder(nn.Module):

    def __init__(
        self,
        config: config_mllama.MllamaVisionConfig,
        quant_config: Optional[QuantizationConfig],
        num_layers: int = 32,
        is_gated: bool = False,
        output_hidden_states=None,
        prefix: str = "",
    ) -> None:
        super().__init__()
        self.config = config
        self.layers = nn.ModuleList([
            MllamaVisionEncoderLayer(config,
                                     quant_config=quant_config,
                                     is_gated=is_gated,
                                     prefix=f"{prefix}.layers.{layer_idx}")
            for layer_idx in range(num_layers)
        ])
        self.output_hidden_states = output_hidden_states or []

    def forward(
        self,
        hidden_states: torch.Tensor,
        attention_mask: Optional[torch.Tensor] = None,
    ) -> Union[Tuple, BaseModelOutput]:
        encoder_states = ()

        if is_hpu:
            htorch.core.mark_step()
        for i, encoder_layer in enumerate(self.layers):
            if i in self.output_hidden_states:
                encoder_states = encoder_states + (hidden_states, )
            hidden_states = encoder_layer(
                hidden_states,
                attention_mask,
            )
            if is_hpu:
                htorch.core.mark_step()

        if len(self.layers) - 1 in self.output_hidden_states:
            encoder_states = encoder_states + (hidden_states, )

        return hidden_states, encoder_states


class MllamaVisionModel(nn.Module):

    def __init__(
        self,
        config: config_mllama.MllamaVisionConfig,
        quant_config: Optional[QuantizationConfig],
        prefix: str = "",
    ) -> None:
        super().__init__()

        self.image_size = config.image_size
        self.patch_size = config.patch_size
        self.max_num_tiles = config.max_num_tiles
        self.hidden_size = config.hidden_size
        self.in_channels = config.num_channels
        self.intermediate_layers_indices = config.intermediate_layers_indices

        self.num_patches = (self.image_size // self.patch_size)**2 + 1
        self.scale = config.hidden_size**-0.5

        self.patch_embedding = ColumnParallelConv2dPatch(
            in_channels=config.num_channels,
            out_channels=self.hidden_size,
            kernel_size=self.patch_size,
            stride=self.patch_size,
            bias=False,
        )

        self.class_embedding = nn.Parameter(self.scale *
                                            torch.randn(self.hidden_size))
        self.gated_positional_embedding = MllamaPrecomputedPositionEmbedding(
            config)

        self.pre_tile_positional_embedding = \
            MllamaPrecomputedAspectRatioEmbedding(config, is_gated=True)
        self.post_tile_positional_embedding = \
            MllamaPrecomputedAspectRatioEmbedding(config, is_gated=True)

        # layer norms
        self.layernorm_pre = nn.LayerNorm(self.hidden_size)
        self.layernorm_post = nn.LayerNorm(self.hidden_size)

        # encoders
        self.transformer = MllamaVisionEncoder(
            config,
            quant_config,
            config.num_hidden_layers,
            is_gated=False,
            output_hidden_states=config.intermediate_layers_indices,
            prefix=f"{prefix}.transformer",
        )
        self.global_transformer = MllamaVisionEncoder(
            config,
            quant_config,
            config.num_global_layers,
            is_gated=True,
            prefix=f"{prefix}.global_transformer",
        )

    def apply_class_embedding(self,
                              hidden_state: torch.Tensor) -> torch.Tensor:
        batch_size, _, hidden_size = hidden_state.shape
        class_embedding = self.class_embedding.expand(batch_size, 1,
                                                      hidden_size)
        hidden_state = torch.cat([class_embedding, hidden_state], dim=1)
        return hidden_state

    def forward(self, pixel_values: torch.Tensor,
                aspect_ratio_ids: torch.Tensor,
                aspect_ratio_mask: torch.Tensor) -> torch.Tensor:
        batch_size, num_concurrent_media, num_tiles, num_channels, \
            height, width = pixel_values.shape

        pixel_values = pixel_values.reshape(
            batch_size * num_concurrent_media * num_tiles, num_channels,
            height, width)
        aspect_ratio_ids = aspect_ratio_ids.reshape(
            batch_size * num_concurrent_media, -1)

        # patch embedding
        patch_embeds = self.patch_embedding(
            pixel_values.to(self.layernorm_pre.weight.dtype))
        hidden_state = patch_embeds
        hidden_state = ps.get_tp_group().all_gather(hidden_state)

        # tile embeddings
        _, num_patches, dim = hidden_state.shape
        hidden_state = hidden_state.reshape(batch_size * num_concurrent_media,
                                            num_tiles, -1, dim)
        hidden_state = self.pre_tile_positional_embedding(
            hidden_state, aspect_ratio_ids)

        # apply cls token
        hidden_state = hidden_state.reshape(
            batch_size * num_concurrent_media * num_tiles, num_patches, dim)
        hidden_state = self.apply_class_embedding(hidden_state)
        num_patches += 1

        # apply position embeddings
        hidden_state = hidden_state.reshape(batch_size * num_concurrent_media,
                                            num_tiles, num_patches, dim)
        hidden_state = self.gated_positional_embedding(hidden_state,
                                                       aspect_ratio_ids)

        # apply encoder
        hidden_state = self.layernorm_pre(hidden_state)

        # Compute the number of tokens to pad
        num_padding_patches = (8 - (hidden_state.shape[-2] % 8)) % 8
        # Compute padding tuple for pad function
        padding = (
            0, 0, 0, num_padding_patches
        )  # (pad_left, pad_right, pad_left for dim -2, pad_right for dim -2)
        # Pad the tensor
        hidden_state = F.pad(hidden_state, padding, mode="constant", value=0)
        slice_index = -num_padding_patches if num_padding_patches > 0 else None

        attention_mask = aspect_ratio_mask.reshape(
            batch_size * num_concurrent_media, -1)
        attention_mask = _prepare_aspect_ratio_attention_mask(
            aspect_ratio_mask=attention_mask,
            num_patches=self.num_patches,
            target_length=hidden_state.shape[2],
            dtype=self.layernorm_pre.weight.dtype,
        )

        hidden_state = hidden_state.view(batch_size * num_concurrent_media, -1,
                                         dim)
        output = self.transformer(
            hidden_state,
            attention_mask=attention_mask,
        )
        hidden_state, intermediate_hidden_states = output[0], output[1]
        intermediate_hidden_states = torch.stack(intermediate_hidden_states,
                                                 dim=-1)

        # apply global encoder
        hidden_state = self.layernorm_post(hidden_state)
        hidden_state = hidden_state.reshape(batch_size * num_concurrent_media,
                                            num_tiles,
                                            num_patches + num_padding_patches,
                                            dim)
        hidden_state = self.post_tile_positional_embedding(
            hidden_state, aspect_ratio_ids)
        hidden_state = hidden_state.reshape(
            batch_size * num_concurrent_media,
            num_tiles * (num_patches + num_padding_patches), dim)
        hidden_state = self.global_transformer(
            hidden_state, attention_mask=attention_mask)[0]
        hidden_state = hidden_state.reshape(batch_size * num_concurrent_media,
                                            num_tiles,
                                            num_patches + num_padding_patches,
                                            dim)
        hidden_state = hidden_state[:, :, :slice_index]

        # adding intermediate layer outputs
        hidden_state = hidden_state.reshape(batch_size, num_concurrent_media,
                                            num_tiles, num_patches, dim)
        intermediate_hidden_states = intermediate_hidden_states.reshape(
            batch_size * num_concurrent_media, num_tiles,
            num_patches + num_padding_patches, -1)
        intermediate_hidden_states = intermediate_hidden_states[:, :, :
                                                                slice_index]
        intermediate_hidden_states = intermediate_hidden_states.reshape(
            batch_size, num_concurrent_media, num_tiles, num_patches, -1)
        hidden_state = torch.cat([hidden_state, intermediate_hidden_states],
                                 dim=-1)
        return hidden_state


class MllamaTextRMSNorm(nn.Module):

    def __init__(self, hidden_size, eps=1e-6):
        """
        MllamaTextRMSNorm is equivalent to T5LayerNorm
        """
        super().__init__()
        self.weight = nn.Parameter(torch.ones(hidden_size))
        self.variance_epsilon = eps

    def forward(self, hidden_states):
        input_dtype = hidden_states.dtype
        hidden_states = hidden_states.to(torch.float32)
        variance = hidden_states.pow(2).mean(-1, keepdim=True)
        hidden_states = hidden_states * torch.rsqrt(variance +
                                                    self.variance_epsilon)
        return self.weight * hidden_states.to(input_dtype)

    def extra_repr(self):
        return f"{tuple(self.weight.shape)}, eps={self.variance_epsilon}"


class MllamaTextCrossAttention(nn.Module):
    """Multi-headed attention from 'Attention Is All You Need' paper"""

    def __init__(
        self,
        config: Optional[config_mllama.MllamaTextConfig] = None,
        layer_idx: Optional[int] = None,
        quant_config: Optional[QuantizationConfig] = None,
        prefix: str = "",
    ):
        super().__init__()
        self.config = config
        self.model_parallel_size = get_tensor_model_parallel_world_size()
        self.num_heads = self.config.num_attention_heads
        self.num_local_heads = self.num_heads // self.model_parallel_size
        self.num_key_value_heads = self.config.num_key_value_heads
        self.num_local_key_value_heads = \
            self.num_key_value_heads // self.model_parallel_size
        self.dropout = config.dropout
        self.hidden_size = config.hidden_size
        self.head_dim = config.hidden_size // self.num_heads
        self.layer_idx = layer_idx
        self.num_key_value_groups = self.num_heads // self.num_key_value_heads
        self.q_local_size = self.num_local_heads * self.head_dim
        self.kv_local_size = self.num_local_key_value_heads * self.head_dim

        # TODO: change to Q/KV separate linear after #7448 is merged
        self.qkv_proj = QKVParallelLinear(
            self.hidden_size,
            self.head_dim,
            self.num_heads,
            self.num_key_value_heads,
            bias=False,
            quant_config=quant_config,
            prefix=f"{prefix}.qkv_proj",
        )
        self.o_proj = RowParallelLinear(
            self.num_heads * self.head_dim,
            self.hidden_size,
            bias=False,
            input_is_parallel=True,
            quant_config=quant_config,
            prefix=f"{prefix}.o_proj",
        )
        # vllm.model_executor.layers.layernorm.RMSNorm has precision issue,
        # use huggingface's instead
        self.q_norm = MllamaTextRMSNorm(self.head_dim, eps=config.rms_norm_eps)
        self.k_norm = MllamaTextRMSNorm(self.head_dim, eps=config.rms_norm_eps)
        self.scaling = self.head_dim**-0.5

        self.attn = Attention(
            self.num_local_heads,
            self.head_dim,
            self.scaling,
            self.num_local_key_value_heads,
            prefix=f"{prefix}.attn",
        )

    def forward(
        self,
        hidden_states: torch.Tensor,
        attention_mask: Optional[torch.Tensor],
        kv_range_for_decode: Optional[List[Tuple[int, int]]],
        cross_attention_states: Optional[torch.Tensor],
        kv_cache: torch.Tensor,
        attn_metadata: AttentionMetadata,
    ) -> torch.Tensor:
        qkv_dec, _ = self.qkv_proj(hidden_states)
        q, _, _ = qkv_dec.split(
            [self.q_local_size, self.kv_local_size, self.kv_local_size],
            dim=-1)
        if cross_attention_states is None:
            k = None
            v = None
        else:
            qkv_enc, _ = self.qkv_proj(cross_attention_states)
            _, k, v = qkv_enc.split(
                [self.q_local_size, self.kv_local_size, self.kv_local_size],
                dim=-1)
            k = k.view(-1, self.num_local_key_value_heads, self.head_dim)
            v = v.view(-1, self.num_local_key_value_heads, self.head_dim)
            k = self.k_norm(k)
        q = q.view(-1, self.num_local_heads, self.head_dim)
        q = self.q_norm(q)

        if attention_mask is not None:
            output = self.attention_with_mask(q, k, v, kv_cache,
                                              attention_mask,
                                              kv_range_for_decode,
                                              attn_metadata)
        else:
            output = self.attn(q,
                               k,
                               v,
                               kv_cache,
                               attn_metadata,
                               attn_type=AttentionType.ENCODER_DECODER)
        out, _ = self.o_proj(output)
        return out

    def attention_with_mask(
        self,
        q: torch.Tensor,
        k: torch.Tensor,
        v: torch.Tensor,
        kv_cache: torch.Tensor,
        attention_mask: torch.Tensor,
        kv_range_for_decode: List[Tuple[int, int]],
        attn_metadata: AttentionMetadata,
    ) -> torch.Tensor:
        # Skip writing kv-cache for the initial profiling run.
        if len(kv_cache.shape) == 3:
            key_cache, value_cache = PagedAttention.split_kv_cache(
                kv_cache, self.num_local_key_value_heads, self.head_dim)
            cached_k = torch.cat([k[s:e] for s, e in kv_range_for_decode])
            cached_v = torch.cat([v[s:e] for s, e in kv_range_for_decode])
            PagedAttention.write_to_paged_cache(
                cached_k, cached_v, key_cache, value_cache,
                attn_metadata.cross_slot_mapping, "auto", 1.0, 1.0)
        # We have to call torch.sdpa for prefill when using a
        # custom cross-attention mask. Because the mask is not a
        # standard causal mask, neither a block diagonal mask which
        # can be optimized by xformers.BlockDiagonalMask.
        # The mask is specially calculated for supporting multi
        # images and interleaved images.
        q_len = q.shape[0]
        kv_len = k.shape[0]
        q = q.transpose(0, 1).view(self.num_local_key_value_heads,
                                   self.num_key_value_groups, q_len,
                                   self.head_dim).contiguous()
        k = k.transpose(0,
                        1)[:,
                           None, :, :].expand(self.num_local_key_value_heads,
                                              self.num_key_value_groups,
                                              kv_len,
                                              self.head_dim).contiguous()
        v = v.transpose(0,
                        1)[:,
                           None, :, :].expand(self.num_local_key_value_heads,
                                              self.num_key_value_groups,
                                              kv_len,
                                              self.head_dim).contiguous()
        attention_mask = attention_mask.view(1, 1, q_len, kv_len)
        output = F.scaled_dot_product_attention(q,
                                                k,
                                                v,
                                                attn_mask=attention_mask,
                                                is_causal=False)
        output = output.permute(2, 0, 1, 3).reshape(
            q_len, self.num_local_heads * self.head_dim)
        return output


class MllamaCrossAttentionDecoderLayer(torch.nn.Module):
    """Cross-attention transformer block with tanh-gated attention
    and feedforward."""

    def __init__(
        self,
        config: config_mllama.MllamaTextConfig,
        layer_idx: int,
        quant_config: Optional[QuantizationConfig],
        prefix: str = "",
    ) -> None:
        super().__init__()

        self.layer_idx = layer_idx
        self.cross_attn = MllamaTextCrossAttention(
            config=config,
            layer_idx=layer_idx,
            quant_config=quant_config,
            prefix=f"{prefix}.cross_attn",
        )

        self.input_layernorm = RMSNorm(config.hidden_size,
                                       eps=config.rms_norm_eps)
        self.cross_attn_attn_gate = torch.nn.Parameter(torch.zeros(1))

        self.mlp = LlamaMLP(
            hidden_size=config.hidden_size,
            intermediate_size=config.intermediate_size,
            hidden_act=config.hidden_act,
            quant_config=quant_config,
            prefix=f"{prefix}.mlp",
        )
        self.post_attention_layernorm = RMSNorm(config.hidden_size,
                                                eps=config.rms_norm_eps)
        self.cross_attn_mlp_gate = torch.nn.Parameter(torch.zeros(1))

    def forward(
        self,
        hidden_states: torch.Tensor,
        cross_attention_states: torch.Tensor,
        cross_attention_mask: torch.Tensor,
        kv_range_for_decode: Optional[List[Tuple[int, int]]],
        full_text_row_masked_out_mask: torch.Tensor,
        kv_cache: List[torch.Tensor],
        attn_metadata: AttentionMetadata,
    ) -> torch.Tensor:
        residual = hidden_states
        hidden_states = self.input_layernorm(hidden_states)

        hidden_states = self.cross_attn(
            hidden_states=hidden_states,
            attention_mask=cross_attention_mask,
            kv_range_for_decode=kv_range_for_decode,
            cross_attention_states=cross_attention_states,
            kv_cache=kv_cache,
            attn_metadata=attn_metadata,
        )
        # the rank of full_text_row_masked_out_mask is 2, not match with the hidden_states, so expand its rank to 3.
        # TODO: Change input_tokens tensor at the beginning of model execution to 2D tensor to align with public vllm input_tokens shape.
        #       But this may face the graph building failure issue, still need to investigate.
        full_text_row_masked_out_mask = full_text_row_masked_out_mask.view(hidden_states.size(0), -1, 1)
        hidden_states = full_text_row_masked_out_mask * hidden_states
        hidden_states = residual + self.cross_attn_attn_gate.tanh(
        ) * hidden_states

        residual = hidden_states
        hidden_states = self.post_attention_layernorm(hidden_states)
        hidden_states = self.mlp(hidden_states)
        hidden_states = full_text_row_masked_out_mask * hidden_states
        hidden_states = residual + self.cross_attn_mlp_gate.tanh(
        ) * hidden_states
        return hidden_states


class MllamaTextModel(nn.Module):
    config_class = config_mllama.MllamaTextConfig
    base_model_prefix = "model"

    def __init__(
        self,
        config: config_mllama.MllamaTextConfig,
        cache_config: Optional[CacheConfig],
        quant_config: Optional[QuantizationConfig],
        prefix: str = "",
    ) -> None:
        super().__init__()

        self.padding_idx = config.pad_token_id
        self.vocab_size = config.vocab_size
        self.embed_tokens = VocabParallelEmbedding(config.vocab_size + 8,
                                                   config.hidden_size)
        self.cross_attention_layers = config.cross_attention_layers

        layers = []
        for layer_idx in range(config.num_hidden_layers):
            if layer_idx in self.cross_attention_layers:
                layers.append(
                    MllamaCrossAttentionDecoderLayer(
                        config,
                        layer_idx,
                        quant_config=quant_config,
                        prefix=f"{prefix}.layers.{layer_idx}",
                    ))
            else:
                # TODO: force LlamaDecoderLayer to config.attention_bias=False
                layers.append(
                    LlamaDecoderLayer(
                        config,
                        cache_config=cache_config,
                        quant_config=quant_config,
                        prefix=f"{prefix}.layers.{layer_idx}",
                    ))

        self.layers = nn.ModuleList(layers)
        self.norm = RMSNorm(config.hidden_size, eps=config.rms_norm_eps)

    def forward(
        self,
        input_ids: torch.LongTensor,
        positions: Optional[torch.LongTensor],
        cross_attention_states: Optional[torch.LongTensor],
        cross_attention_mask: Optional[torch.LongTensor],
        kv_range_for_decode: Optional[List[Tuple[int, int]]],
        full_text_row_masked_out_mask: Optional[Tuple[torch.Tensor,
                                                      torch.Tensor]],
        kv_caches: List[torch.Tensor],
        attn_metadata: AttentionMetadata,
        skip_cross_attention: bool,
    ) -> torch.Tensor:
        inputs_embeds = self.embed_tokens(input_ids)
        hidden_states = inputs_embeds
        if is_hpu:
            htorch.core.mark_step()
        for idx, decoder_layer in enumerate(self.layers):
            if isinstance(decoder_layer, MllamaCrossAttentionDecoderLayer):
                if not skip_cross_attention:
                    hidden_states = decoder_layer(
                        hidden_states=hidden_states,
                        cross_attention_states=cross_attention_states,
                        cross_attention_mask=cross_attention_mask,
                        kv_range_for_decode=kv_range_for_decode,
                        full_text_row_masked_out_mask=
                        full_text_row_masked_out_mask,
                        kv_cache=kv_caches[idx],
                        attn_metadata=attn_metadata,
                    )
            elif isinstance(decoder_layer, LlamaDecoderLayer):
                hidden_states, residual = decoder_layer(
                    positions=positions,
                    hidden_states=hidden_states,
                    kv_cache=kv_caches[idx],
                    attn_metadata=attn_metadata,
                    residual=None,
                )
                hidden_states = hidden_states + residual
            else:
                raise ValueError(
                    f"Unknown decoder layer type {type(decoder_layer)}")
            if is_hpu:
                htorch.core.mark_step()
        hidden_states = self.norm(hidden_states)
        return hidden_states


class MllamaForCausalLM(nn.Module):
    config_class = config_mllama.MllamaTextConfig
    base_model_prefix = "language_model"
    _no_split_modules = [
        "MllamaCrossAttentionDecoderLayer", "MllamaSelfAttentionDecoderLayer"
    ]

    def __init__(
        self,
        config: config_mllama.MllamaTextConfig,
        cache_config: Optional[CacheConfig],
        quant_config: Optional[QuantizationConfig],
        prefix: str = "",
    ) -> None:
        super().__init__()
        self.vocab_size = config.vocab_size
        self.model = MllamaTextModel(config,
                                     cache_config,
                                     quant_config,
                                     prefix=f"{prefix}.model")
        self.lm_head = ParallelLMHead(
            config.vocab_size,
            config.hidden_size,
            org_num_embeddings=config.vocab_size,
            padding_size=DEFAULT_VOCAB_PADDING_SIZE,
            quant_config=quant_config,
            prefix=f"{prefix}.lm_head",
        )

    def forward(
        self,
        input_ids: torch.LongTensor,
        positions: Optional[torch.LongTensor],
        cross_attention_states: Optional[torch.LongTensor],
        cross_attention_mask: Optional[torch.LongTensor],
        kv_range_for_decode: Optional[List[Tuple[int, int]]],
        full_text_row_masked_out_mask: Optional[Tuple[torch.Tensor,
                                                      torch.Tensor]],
        kv_caches: List[torch.Tensor],
        attn_metadata: AttentionMetadata,
        skip_cross_attention: bool,
    ) -> torch.Tensor:
        hidden_states = self.model(
            input_ids=input_ids,
            positions=positions,
            cross_attention_states=cross_attention_states,
            cross_attention_mask=cross_attention_mask,
            kv_range_for_decode=kv_range_for_decode,
            full_text_row_masked_out_mask=full_text_row_masked_out_mask,
            kv_caches=kv_caches,
            attn_metadata=attn_metadata,
            skip_cross_attention=skip_cross_attention,
        )
        return hidden_states


@MULTIMODAL_REGISTRY.register_image_input_mapper()
@MULTIMODAL_REGISTRY.register_max_image_tokens(get_max_mllama_image_tokens)
@INPUT_REGISTRY.register_dummy_data(dummy_decoder_data_for_mllama)
@INPUT_REGISTRY.register_dummy_encoder_data(dummy_encoder_data_for_mllama)
@INPUT_REGISTRY.register_input_processor(input_processor_for_mllama)
class MllamaForConditionalGeneration(nn.Module, SupportsMultiModal):
    # BitandBytes specific attributes
    default_bitsandbytes_target_modules = [
        ".gate_proj.",
        ".down_proj.",
        ".up_proj.",
        ".q_proj.",
        ".k_proj.",
        ".v_proj.",
        ".o_proj.",
        ".fc1.",
        ".fc2.",
        # The `multi_modal_projector` is at the top level of the model,
        # so we can't add a dot in front of it.
        "multi_modal_projector."
    ]
    bitsandbytes_stacked_params_mapping = {
        # shard_name, weight_name, index
        "q_proj": ("qkv_proj", 0),
        "k_proj": ("qkv_proj", 1),
        "v_proj": ("qkv_proj", 2),
        "gate_proj": ("gate_up_proj", 0),
        "up_proj": ("gate_up_proj", 1),
    }

    def __init__(self,
                 config: config_mllama.MllamaConfig,
                 multimodal_config: MultiModalConfig,
                 cache_config: Optional[CacheConfig] = None,
                 quant_config: Optional[QuantizationConfig] = None):
        super().__init__()
        self.vocab_size = config.text_config.vocab_size
        self.hidden_size = config.text_config.hidden_size
        self.max_num_tiles = config.vision_config.max_num_tiles
        self.vision_output_dim = config.vision_config.vision_output_dim
        self.pad_token_id = \
            config.pad_token_id if config.pad_token_id is not None else -1
        self.image_size = config.vision_config.image_size

        self.vision_model = MllamaVisionModel(config.vision_config,
                                              quant_config,
                                              prefix="vision_model")
        self.language_model = MllamaForCausalLM(
            config.text_config,
            cache_config=cache_config,
            quant_config=quant_config,
            prefix="language_model",
        )
        self.multi_modal_projector = ColumnParallelLinear(
            config.vision_config.vision_output_dim,
            config.text_config.hidden_size,
            bias=True,
            quant_config=quant_config,
            gather_output=True,
            prefix="multi_modal_projector",
        )
        self.logits_processor = LogitsProcessor(config.output_hidden_states,
                                                config.text_config.vocab_size)
        self.sampler = Sampler()

    def compute_logits(
        self,
        hidden_states: torch.Tensor,
        sampling_metadata: SamplingMetadata,
    ) -> Optional[torch.Tensor]:
        logits = self.logits_processor(self.language_model.lm_head,
                                       hidden_states, sampling_metadata)
        return logits

    def sample(
        self,
        logits: torch.Tensor,
        sampling_metadata: SamplingMetadata,
    ) -> Optional[SamplerOutput]:
        next_tokens = self.sampler(logits, sampling_metadata)
        return next_tokens

    def _parse_and_validate_image_input(self, **kwargs: object):
        # tensor with the same shape will be batched together by
        # MultiModalInputs.batch, so pixel_values here can be:
        #   - List[List[torch.Tensor]]:
        #       with shape (num_tiles, 3, image_res, image_res)
        #   - List[torch.Tensor]:
        #       with shape (num_image, num_tiles, 3, image_res, image_res)
        #   - torch.Tensor:
        #       with shape (bs, num_image, num_tiles, 3, image_res, image_res)
        pixel_values: Optional[Union[List[List[torch.Tensor]],
                                     List[torch.Tensor],
                                     torch.Tensor]] = kwargs.pop(
                                         "pixel_values", None)
        image_embeds: Optional[Union[List[List[torch.Tensor]],
                                     List[torch.Tensor],
                                     torch.Tensor]] = kwargs.pop(
                                         "image_embeds", None)
        aspect_ratio_ids: Optional[Union[List[List[torch.Tensor]],
                                         List[torch.Tensor],
                                         torch.Tensor]] = kwargs.pop(
                                             "aspect_ratio_ids", None)
        aspect_ratio_mask: Optional[Union[List[List[torch.Tensor]],
                                          List[torch.Tensor],
                                          torch.Tensor]] = kwargs.pop(
                                              "aspect_ratio_mask", None)

        if pixel_values is None and image_embeds is None:
            return None

        if pixel_values is not None and image_embeds is not None:
            raise ValueError(
                "Both pixel values and image embeds are provided.")

        if pixel_values is not None:
            assert aspect_ratio_ids is not None
            assert aspect_ratio_mask is not None
            max_num_images = max([len(x[0]) for x in pixel_values])
            if max_num_images == 0:
                raise ValueError("No images provided.")
            max_num_tiles = max(
                max([len(x) for x in y[0]]) for y in pixel_values)
            device = next(self.multi_modal_projector.parameters()).device
            bsz = len(pixel_values)
            out_num_tiles = []
            out_images = torch.zeros(
                bsz,
                max_num_images,
                max_num_tiles,
                3,
                self.image_size,
                self.image_size,
                dtype=torch.float32,
                device=device,
            )
            out_ar_ids = torch.ones(bsz,
                                    max_num_images,
                                    dtype=torch.int64,
                                    device=device)
            out_ar_mask = torch.zeros(bsz,
                                      max_num_images,
                                      max_num_tiles,
                                      dtype=torch.int64,
                                      device=device)
            for b in range(len(pixel_values)):
                _num_tiles = []
                for i in range(len(pixel_values[b][0])):
                    img = pixel_values[b][0][i]
                    out_images[b, i, :img.shape[0]] = img
                    out_ar_ids[b, i] = aspect_ratio_ids[b][0][i]
                    out_ar_mask[b, i] = aspect_ratio_mask[b][0][i]
                    _num_tiles.append(img.shape[0])
                out_num_tiles.append(_num_tiles)

            return MllamaImagePixelInputs(
                type="pixel_values",
                data=out_images,
                aspect_ratio_ids=out_ar_ids,
                aspect_ratio_mask=out_ar_mask,
            )

        if image_embeds is not None:
            raise NotImplementedError

        raise AssertionError("This line should be unreachable.")

    def flat_encoder_result(self, cross_attention_states: torch.Tensor,
                            attn_metadata: AttentionMetadata,
                            actual_encoder_seq_lens: List[int]):

        cross_attention_states_flat = torch.zeros(
            sum(actual_encoder_seq_lens),
            cross_attention_states.shape[-1],
            device=cross_attention_states.device,
            dtype=cross_attention_states.dtype)
        start_pos = 0
        for seq_len, vision_token_in_batch in zip(actual_encoder_seq_lens,
                                                  cross_attention_states):
            end_pos = start_pos + seq_len
            cross_attention_states_flat[
                start_pos:end_pos] = vision_token_in_batch[:seq_len]
            start_pos = end_pos
        cross_attention_states = cross_attention_states_flat
        return cross_attention_states

    def get_cross_attention_states(
        self,
        image_inputs: MllamaImagePixelInputs,
        attn_metadata: AttentionMetadata,
        actual_encoder_seq_lens: List[int],
    ) -> Tuple[torch.Tensor]:
        # NOTE: llama's reference implementation runs vision model on CPU
        pixel_values = image_inputs['data']
        aspect_ratio_ids = image_inputs['aspect_ratio_ids']
        aspect_ratio_mask = image_inputs['aspect_ratio_mask']
        cross_attention_states = self.vision_model(pixel_values,
                                                   aspect_ratio_ids,
                                                   aspect_ratio_mask)
        cross_attention_states, _ = self.multi_modal_projector(
            cross_attention_states)

        bsz, _, _, _, image_token_dim = tuple(cross_attention_states.shape)
        cross_attention_states = cross_attention_states.view(
            bsz, -1, image_token_dim)

        cross_attention_states = self.flat_encoder_result(
            cross_attention_states, attn_metadata, actual_encoder_seq_lens)

        return cross_attention_states

    def get_cross_attention_mask(
        self,
        input_ids: torch.Tensor,
        attn_metadata: AttentionMetadata,
        num_tiles: List[List[int]],
        num_tokens_per_tile: int,
        dtype: torch.dtype,
    ) -> Tuple[torch.Tensor, torch.Tensor]:
        token_ids = input_ids.tolist()
        start = 0
        batch_token_ids = []
        for seq_len in attn_metadata.seq_lens:
            batch_token_ids.append(token_ids[start:start + seq_len])
            start += seq_len
        sparse_mask = [
            get_cross_attention_token_mask(t, MLLAMA_IMAGE_TOKEN_ID)
            for t in batch_token_ids
        ]

        # Skip generating cross-attention mask if all samples
        # are text-only or have only 1 leading image.
        if skip_attention_mask(sparse_mask):
            return None, None

        dense_mask, tile_range_for_decode = \
            convert_sparse_cross_attention_mask_to_dense(
                sparse_mask, num_tiles, attn_metadata.seq_lens)
        cross_attention_mask = \
            convert_dense_cross_attention_mask_to_tensor(
                dense_mask, num_tokens_per_tile, input_ids.device, dtype)
        kv_range_for_decode = [[
            t[0] * num_tokens_per_tile, t[1] * num_tokens_per_tile
        ] for t in tile_range_for_decode]

        return cross_attention_mask, kv_range_for_decode

    def get_full_text_row_masked_out_mask(
        self,
        attn_metadata: AttentionMetadata,
        device: torch.device,
    ) -> torch.Tensor:
        full_text_row_masked_out_mask = torch.ones(
            (attn_metadata.num_prefill_tokens, 1), dtype=torch.bool)
        start_pos = 0
        for seq_len, encoder_seq_len in zip(attn_metadata.seq_lens,
                                            attn_metadata.encoder_seq_lens):
            if encoder_seq_len == 0:
                full_text_row_masked_out_mask[start_pos:start_pos +
                                              seq_len] = False
            start_pos += seq_len
        full_text_row_masked_out_mask = full_text_row_masked_out_mask.to(
            device)
        return full_text_row_masked_out_mask

    def forward(
        self,
        input_ids: torch.Tensor,
        positions: torch.Tensor,
        kv_caches: List[torch.Tensor],
        attn_metadata: AttentionMetadata,
        **kwargs: object,
    ) -> Union[Tuple, CausalLMOutputWithPast]:
        if attn_metadata.num_prefill_tokens > 0 and \
            attn_metadata.num_decode_tokens > 0:
            raise ValueError("Chunk prefill not supported")
        image_inputs = self._parse_and_validate_image_input(**kwargs)
        cross_attention_states = None
        cross_attention_mask = None
        kv_range_for_decode = None

        # For 1) text-only prefill and decode, 2) image-present decode.
        if image_inputs is None:
            full_text_row_masked_out_mask = (
                attn_metadata.encoder_seq_lens_tensor != 0).reshape(-1, 1).to(
                    input_ids.device)
            skip_cross_attention = max(attn_metadata.encoder_seq_lens) == 0

        # For image-present prefill.
        else:
            skip_cross_attention = False

            # Get the actual number of encoder tokens for each sample.
            # Because attn_metadata.encoder_seq_lens only counts the last
            # group of images for each sample, which is used to cheat the
            # block manager to allocate blocks for those images only.
            # See input_processor_for_mllama() for more details.
            num_tiles_tensor = kwargs.pop("num_tiles")
            num_tiles = [t[0].tolist() for t in num_tiles_tensor]
            num_tokens_per_tile = (self.image_size // 14)**2 + 1
            actual_encoder_seq_lens = [
                sum(num_tile) * num_tokens_per_tile for num_tile in num_tiles
            ]
            for actual_len, last_group_len in zip(
                    actual_encoder_seq_lens, attn_metadata.encoder_seq_lens):
                assert actual_len >= last_group_len

            cross_attention_states = self.get_cross_attention_states(
                image_inputs, attn_metadata, actual_encoder_seq_lens)

            full_text_row_masked_out_mask = \
                self.get_full_text_row_masked_out_mask(
                    attn_metadata, input_ids.device)

            cross_attention_mask, kv_range_for_decode = \
                self.get_cross_attention_mask(
                    input_ids, attn_metadata, num_tiles,
                    num_tokens_per_tile, cross_attention_states.dtype)

        outputs = self.language_model(
            input_ids=input_ids,
            positions=positions,
            cross_attention_states=cross_attention_states,
            cross_attention_mask=cross_attention_mask,
            kv_range_for_decode=kv_range_for_decode,
            full_text_row_masked_out_mask=full_text_row_masked_out_mask,
            kv_caches=kv_caches,
            attn_metadata=attn_metadata,
            skip_cross_attention=skip_cross_attention,
        )

        return outputs

    def load_weights(self, weights: Iterable[Tuple[str, torch.Tensor]]):
        stacked_params_mapping = [
            # (param_name, shard_name, shard_id)
            (".qkv_proj", ".q_proj", "q"),
            (".qkv_proj", ".k_proj", "k"),
            (".qkv_proj", ".v_proj", "v"),
            (".gate_up_proj", ".gate_proj", 0),
            (".gate_up_proj", ".up_proj", 1),
        ]
        params_dict = dict(self.named_parameters())
        updated_params = set()
        for name, loaded_weight in weights:
            if 'patch_embedding.weight' in name:
                name = name.replace('patch_embedding.weight',
                                    'patch_embedding._linear.weight')
                loaded_weight = loaded_weight.view(loaded_weight.shape[0], -1)
            for (param_name, weight_name, shard_id) in stacked_params_mapping:
                if weight_name not in name:
                    continue
                name = name.replace(weight_name, param_name)
                param = params_dict[name]
                updated_params.add(name)
                weight_loader = param.weight_loader
                weight_loader(param, loaded_weight, shard_id)
                break
            else:
                param = params_dict.pop(name)
                weight_loader = getattr(param, "weight_loader",
                                        default_weight_loader)
                weight_loader(param, loaded_weight)
<<<<<<< HEAD
            if is_hpu:
                torch.hpu.synchronize()
=======


def skip_attention_mask(sparse_mask: List[List[int]]) -> bool:
    for mask in sparse_mask:
        # Skip text-only samples.
        if len(mask) == 0:
            continue
        # If the sample contains more than 1 images,
        # we can't skip mask.
        if len(mask) != 1:
            return False
        # If the sample contains only 1 image,
        # but the image is not the leading one,
        # we can't skip mask.
        if mask[0][0] != 0 or mask[0][1] != -1:
            return False
    return True


def convert_sparse_cross_attention_mask_to_dense(
    sparse_mask: List[List[List[int]]],
    num_tiles: List[List[int]],
    lengths: List[int],
) -> Tuple[np.ndarray, List[Tuple[int, int]]]:
    total_length = sum(lengths)
    total_tiles = sum([sum(tiles) for tiles in num_tiles])
    dense_mask = np.zeros(shape=(total_length, total_tiles), dtype=np.int64)
    # A list of ranges, range[i] = [start, end] means
    # if the i-th sample has N tiles in total, the tiles[start, end]
    # will be used for cross-attention decoding.
    tile_range_for_decode = []

    seq_start = 0
    tile_start = 0
    for masks, tiles, length in zip(sparse_mask, num_tiles, lengths):
        ts, td = -1, 0
        for mask, tile in zip(masks, tiles):
            if len(mask) != 2:
                continue
            start, end = mask
            end = min(end, length)
            if end == -1:
                end = length
            if end == length:
                if ts == -1:
                    ts = tile_start
                td += tile
            dense_mask[seq_start + start:seq_start + end,
                       tile_start:tile_start + tile] = 1
            tile_start += tile
        tile_range_for_decode.append((ts, ts + td))
        seq_start += length

    return dense_mask, tile_range_for_decode


def convert_dense_cross_attention_mask_to_tensor(
    cross_attention_token_mask: np.ndarray,
    num_tokens_per_tile: int,
    device: torch.device,
    dtype: torch.dtype,
) -> torch.Tensor:
    mask = torch.tensor(cross_attention_token_mask, dtype=dtype, device=device)
    mask = mask.repeat_interleave(num_tokens_per_tile, dim=1)

    mask = 1.0 - mask
    mask = mask.masked_fill(mask.to(torch.bool), torch.finfo(dtype).min)

    ninf = torch.finfo(dtype).min
    full_text_mask = ((mask != ninf).any(dim=-1).type_as(mask)[..., None])
    mask *= full_text_mask
    # (num_prompt_tokens, num_encoder_tokens)
    return mask
>>>>>>> 890b1f08
<|MERGE_RESOLUTION|>--- conflicted
+++ resolved
@@ -13,11 +13,6 @@
 # limitations under the License.
 """PyTorch Mllama model."""
 import math
-<<<<<<< HEAD
-import sys
-from array import array
-=======
->>>>>>> 890b1f08
 from typing import (Iterable, List, Literal, Mapping, Optional, Tuple,
                     TypedDict, Union)
 
@@ -1462,10 +1457,6 @@
                 weight_loader = getattr(param, "weight_loader",
                                         default_weight_loader)
                 weight_loader(param, loaded_weight)
-<<<<<<< HEAD
-            if is_hpu:
-                torch.hpu.synchronize()
-=======
 
 
 def skip_attention_mask(sparse_mask: List[List[int]]) -> bool:
@@ -1538,5 +1529,4 @@
     full_text_mask = ((mask != ninf).any(dim=-1).type_as(mask)[..., None])
     mask *= full_text_mask
     # (num_prompt_tokens, num_encoder_tokens)
-    return mask
->>>>>>> 890b1f08
+    return mask