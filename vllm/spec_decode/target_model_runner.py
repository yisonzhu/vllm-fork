--- conflicted
+++ resolved
@@ -1,53 +1,12 @@
 from typing import List, Optional
 
-<<<<<<< HEAD
-from vllm.config import VllmConfig
-from vllm.platforms import current_platform
-from vllm.sequence import SequenceGroupMetadata
-=======
 from vllm.sequence import SequenceGroupMetadata
 from vllm.worker.model_runner_base import (ModelRunnerBase,
                                            ModelRunnerInputBase,
                                            ModelRunnerWrapperBase)
->>>>>>> a4c4daf3
 
-if current_platform.is_cuda_alike():
-    from vllm.worker.model_runner import (
-        ModelInputForGPUWithSamplingMetadata as ModelInputCls)  # yapf: disable
-    from vllm.worker.model_runner import ModelRunner as ModelRunnerCls
-elif current_platform.is_neuron():
-    from vllm.worker.neuron_model_runner import (
-        ModelInputForNeuron as ModelInputCls)  # yapf: disable
-    from vllm.worker.neuron_model_runner import (
-        NeuronModelRunner as ModelRunnerCls)  # yapf: disable
-elif current_platform.is_hpu():
-    from vllm.worker.hpu_model_runner import HPUModelRunner as ModelRunnerCls
-    from vllm.worker.hpu_model_runner import (
-        ModelInputForHPUWithSamplingMetadata as ModelInputCls)  # yapf: disable
-elif current_platform.is_openvino():
-    from vllm.worker.openvino_model_runner import ModelInput as ModelInputCls
-    from vllm.worker.openvino_model_runner import (
-        OpenVINOModelRunner as ModelRunnerCls)  # yapf: disable
-elif current_platform.is_cpu():
-    from vllm.worker.cpu_model_runner import CPUModelRunner as ModelRunnerCls
-    from vllm.worker.cpu_model_runner import (
-        ModelInputForCPUWithSamplingMetadata as ModelInputCls)  # yapf: disable
-elif current_platform.is_tpu():
-    from vllm.worker.tpu_model_runner import ModelInputForTPU as ModelInputCls
-    from vllm.worker.tpu_model_runner import TPUModelRunner as ModelRunnerCls
-elif current_platform.is_xpu():
-    from vllm.worker.xpu_model_runner import (
-        ModelInputForXPUWithSamplingMetadata as ModelInputCls)  # yapf: disable
-    from vllm.worker.xpu_model_runner import XPUModelRunner as ModelRunnerCls
-else:
-    raise ValueError(f"Unsupported platform: {current_platform}")
 
-<<<<<<< HEAD
-
-class TargetModelRunner(ModelRunnerCls):
-=======
 class TargetModelRunner(ModelRunnerWrapperBase):
->>>>>>> a4c4daf3
     """Specialized model runner for speculative decoding target model.
     In speculative decoding, the log probabilities selected finally may not
     be the same ones as selected by the target model sampling. This means
@@ -70,14 +29,9 @@
         seq_group_metadata_list: List[SequenceGroupMetadata],
         virtual_engine: int = 0,
         finished_requests_ids: Optional[List[str]] = None,
-<<<<<<< HEAD
-    ) -> ModelInputCls:
-        model_input: ModelInputCls = super().prepare_model_input(
-=======
     ) -> ModelRunnerInputBase:
         model_input: ModelRunnerInputBase =\
             self.model_runner.prepare_model_input(
->>>>>>> a4c4daf3
             seq_group_metadata_list, virtual_engine, finished_requests_ids)
         # If token log probabilities is disabled then skip generating sampler
         # CPU output. We directly serialize the GPU sampled_token_id tensors
