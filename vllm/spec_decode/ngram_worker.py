import weakref
from typing import List, Optional, Set, Tuple

import torch

from vllm.model_executor.layers.sampler import SamplerOutput
from vllm.platforms import current_platform
from vllm.sequence import ExecuteModelRequest
from vllm.spec_decode.interfaces import SpeculativeProposals
from vllm.spec_decode.proposer_worker_base import NonLLMProposerWorkerBase
from vllm.spec_decode.top1_proposer import Top1Proposer

if current_platform.is_cuda_alike():
    DEVICE_TYPE = "cuda"
elif current_platform.is_neuron():
    DEVICE_TYPE = "neuron"
elif current_platform.is_hpu():
    DEVICE_TYPE = "hpu"
elif current_platform.is_openvino():
    DEVICE_TYPE = "openvino"
elif current_platform.is_cpu():
    DEVICE_TYPE = "cpu"
elif current_platform.is_tpu():
    DEVICE_TYPE = "tpu"
elif current_platform.is_xpu():
    DEVICE_TYPE = "xpu"
else:
    raise ValueError(f"Unsupported platform: {current_platform}")


class NGramWorker(NonLLMProposerWorkerBase):
    """NGramWorker provides a light drafter without need for model.

    Current NGramWorker only implements prompt lookup decoding,
    and in future we may also do RAG type drafter and other scenarios
    which don't rely on LLM model to give proposals.
    """

    def __init__(self, *args, **kwargs):
        # Get local_rank/vocab_size from kwargs attribute
        self.local_rank = kwargs["local_rank"]
        self.vocab_size = kwargs["vllm_config"].model_config.get_vocab_size()
        self.device_type = kwargs.get("device_type", "cuda")

        # Lazy initialization list.
        self._proposer: Top1Proposer

    def set_ngram_window_size(self, ngram_prompt_lookup_min: int,
                              ngram_prompt_lookup_max: int):
        # Search valid candidate window between
        # ngram_prompt_lookup_min/ngram_prompt_lookup_max
        self.ngram_prompt_lookup_max = ngram_prompt_lookup_max
        self.ngram_prompt_lookup_min = ngram_prompt_lookup_min

    def init_device(self):
<<<<<<< HEAD
        self.device = torch.device(f"{DEVICE_TYPE}:{self.local_rank}")
=======
        self.device = torch.device(f"{self.device_type}:{self.local_rank}")
>>>>>>> a4c4daf3
        self.load_model = lambda *args, **kwargs: None

        # Current NGramWorker only supports Top1Proposer
        self._proposer = Top1Proposer(
            weakref.proxy(self),  # type: ignore[arg-type]
            device=self.device,
            vocab_size=self.vocab_size,
        )

    def sampler_output(
        self,
        execute_model_req: ExecuteModelRequest,
        sample_len: int,
        # Unused parameter. NGramWorker does not use the KV Cache and
        # therefore does not need this parameter.
        seq_ids_with_bonus_token_in_last_step: Set[int],
    ) -> Tuple[Optional[List[Optional[SamplerOutput]]], bool]:
        """NGram match algo to pick proposal candidate. Returns the list of
        sampler output, one per SequenceGroupMetadata.

        For ngram worker, we already done needed transposed internal, so the
        indicator pass to sampler_output_to_torch shall be False.
        """
        self._raise_if_unsupported(execute_model_req)

        has_spec_out = False
        token_id_list: List[Optional[torch.Tensor]] = []
        token_prob_list: List[Optional[torch.Tensor]] = []
        for idx, seq_group_metadata in enumerate(
                execute_model_req.seq_group_metadata_list):
            seq_data = next(iter(seq_group_metadata.seq_data.values()))

            seq_len = seq_data.get_len()
            # When seq_len is less than 3072 (3K), we use CPU to perform
            # the ngram match. Otherwise, we use the device specified in
            # the model config (normally GPU). 3072 is a rough threshold
            # based on profiling on H100, and it can be adjusted based
            # on the actual performance on different hardware.
            cur_device = "cpu" if seq_len < 3072 else self.device
            input_ids = torch.as_tensor(seq_data.get_token_ids(),
                                        dtype=torch.long,
                                        device=cur_device)
            input_length = seq_data.get_len()

            for ngram_size in range(
                    min(self.ngram_prompt_lookup_max, input_length - 1),
                    self.ngram_prompt_lookup_min - 1,
                    -1,
            ):
                ngram_tensor = input_ids[-ngram_size:]
                if ngram_size == 1:
                    # Do not match itself and do not use unfold and all
                    matches = (input_ids[:-1] == ngram_tensor)
                else:
                    windows = input_ids.unfold(dimension=0,
                                               size=ngram_size,
                                               step=1)
                    # Do not match itself
                    matches = (windows[:-1] == ngram_tensor).all(dim=-1)

                # first_match includes "values" (bool), indicating whether
                # the match is found, and "indices", indicating the index
                # of the first match.
                first_match = matches.max(dim=-1)
                if first_match.values.item():
                    proposal_start_idx = first_match.indices.add_(ngram_size)
                    spec_indices = (
                        proposal_start_idx).repeat(sample_len) + torch.arange(
                            sample_len, device=cur_device)
                    spec_indices.clamp_(max=input_ids.shape[-1] - 1)
                    res = input_ids.gather(dim=-1,
                                           index=spec_indices).to(self.device)
                    token_id_list.append(res)
                    token_prob_list.append(
                        torch.nn.functional.one_hot(
                            res,
                            num_classes=self.vocab_size).to(torch.float32))
                    has_spec_out = True
                    break
            else:
                token_id_list.append(None)
                token_prob_list.append(None)

        if not has_spec_out:
            return None, False

        outputs: List[Optional[SamplerOutput]] = []
        for idx in range(len(execute_model_req.seq_group_metadata_list)):
            if token_id_list[idx] is None:
                outputs.append(None)
            else:
                outputs.append(
                    SamplerOutput(
                        outputs=None,
                        sampled_token_probs=token_prob_list[idx],
                        logprobs=torch.zeros((sample_len, self.vocab_size),
                                             dtype=torch.float32,
                                             device=self.device),
                        sampled_token_ids=token_id_list[idx],
                    ))

        return outputs, False

    def get_spec_proposals(
        self,
        execute_model_req: ExecuteModelRequest,
        # Unused parameter. NGramWorker does not use the KV Cache and
        # therefore does not need this parameter.
        seq_ids_with_bonus_token_in_last_step: Set[int],
    ) -> SpeculativeProposals:
        """Produce speculations given an input batch of sequences. The number of
        speculative tokens per sequence is determined by max_proposal_len.
        """
        return self._proposer.get_spec_proposals(
            execute_model_req, seq_ids_with_bonus_token_in_last_step)

    def _raise_if_unsupported(
        self,
        execute_model_req: ExecuteModelRequest,
    ) -> None:
        """NGramWorker does not yet implement support for cache swap
        operations or beam search.
        """
        if any([
                execute_model_req.blocks_to_swap_in,
                execute_model_req.blocks_to_swap_out,
                execute_model_req.blocks_to_copy
        ]):
            raise NotImplementedError(
                "NGramWorker does not support cache operations")

        if any(
                len(seq_group_metadata.seq_data.keys()) != 1
                for seq_group_metadata in
                execute_model_req.seq_group_metadata_list):
            raise NotImplementedError(
                "NGramWorker does not support beam search.")<|MERGE_RESOLUTION|>--- conflicted
+++ resolved
@@ -53,11 +53,7 @@
         self.ngram_prompt_lookup_min = ngram_prompt_lookup_min
 
     def init_device(self):
-<<<<<<< HEAD
-        self.device = torch.device(f"{DEVICE_TYPE}:{self.local_rank}")
-=======
         self.device = torch.device(f"{self.device_type}:{self.local_rank}")
->>>>>>> a4c4daf3
         self.load_model = lambda *args, **kwargs: None
 
         # Current NGramWorker only supports Top1Proposer
