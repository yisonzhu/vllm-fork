--- conflicted
+++ resolved
@@ -363,17 +363,14 @@
         if neuron_version != MAIN_CUDA_VERSION:
             neuron_version_str = neuron_version.replace(".", "")[:3]
             version += f"+neuron{neuron_version_str}"
-<<<<<<< HEAD
     elif _is_hpu():
         # Get the Intel Gaudi Software Suite version
         gaudi_sw_version = str(get_gaudi_sw_version()) 
         if gaudi_sw_version != MAIN_CUDA_VERSION:
             gaudi_sw_version = gaudi_sw_version.replace(".", "")[:3]
             version += f"+gaudi{gaudi_sw_version}"
-=======
     elif _is_openvino():
         version += "+openvino"
->>>>>>> 80ca1e6a
     elif _is_tpu():
         version += "+tpu"
     elif _is_cpu():
@@ -425,13 +422,10 @@
         requirements = _read_requirements("requirements-rocm.txt")
     elif _is_neuron():
         requirements = _read_requirements("requirements-neuron.txt")
-<<<<<<< HEAD
     elif _is_hpu():
         requirements = _read_requirements("requirements-hpu.txt")
-=======
     elif _is_openvino():
         requirements = _read_requirements("requirements-openvino.txt")
->>>>>>> 80ca1e6a
     elif _is_tpu():
         requirements = _read_requirements("requirements-tpu.txt")
     elif _is_cpu():
@@ -440,12 +434,8 @@
         requirements = _read_requirements("requirements-xpu.txt")
     else:
         raise ValueError(
-<<<<<<< HEAD
-            "Unsupported platform, please use CUDA, ROCm, Neuron, HPU, or CPU.")
-=======
-            "Unsupported platform, please use CUDA, ROCm, Neuron, "
+            "Unsupported platform, please use CUDA, ROCm, Neuron, HPU, "
             "OpenVINO, or CPU.")
->>>>>>> 80ca1e6a
     return requirements
 
 
